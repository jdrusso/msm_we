"""Main module."""
from __future__ import division, print_function

__metaclass__ = type
import numpy as np
import tqdm
from functools import partialmethod
import sys
import h5py
import concurrent
import multiprocessing as mp
from copy import deepcopy
from westpa import analysis

from scipy.sparse import coo_matrix, csr_matrix
import scipy.sparse as sparse
from sklearn.decomposition import IncrementalPCA as iPCA
from sklearn.cluster import KMeans as kmeans
from sklearn.cluster import MiniBatchKMeans as mini_kmeans

import logging
from rich.logging import RichHandler

log = logging.getLogger(__name__)
log.setLevel(logging.INFO)
log.addHandler(RichHandler())
log.propagate = False

# Using the tkinter backend makes matplotlib run better on a cluster, maybe?
# import matplotlib
# matplotlib.use("TkAgg")
import matplotlib.pyplot as plt

import mdtraj as md
import pyemma.coordinates as coor
import pyemma.coordinates.clustering as clustering
import pyemma

# used to check connectivity
import scipy.sparse.csgraph as csgraph
from scipy.sparse.sputils import isdense

import ray


def find_connected_sets(C, directed=True):
    r"""
    This implementation is taken from msmtools.estimation.sparse.connectivity, at commit 9312660.
    See the original at https://github.com/markovmodel/msmtools/blob/devel/msmtools/estimation/sparse/connectivity.py#L30

    Compute connected components for a directed graph with weights
    represented by the given count matrix.
    Parameters
    ----------
    C : scipy.sparse matrix or numpy ndarray
        square matrix specifying edge weights.
    directed : bool, optional
       Whether to compute connected components for a directed  or
       undirected graph. Default is True.
    Returns
    -------
    cc : list of arrays of integers
        Each entry is an array containing all vertices (states) in
        the corresponding connected component.
    """
    if isdense(C):
        C = csr_matrix(C)

    M = C.shape[0]
    """ Compute connected components of C. nc is the number of
    components, indices contain the component labels of the states
    """
    nc, indices = csgraph.connected_components(
        C, directed=directed, connection="strong"
    )

    states = np.arange(M)  # Discrete states

    """Order indices"""
    ind = np.argsort(indices)
    indices = indices[ind]

    """Order states"""
    states = states[ind]
    """ The state index tuple is now of the following form (states,
    indices)=([s_23, s_17,...,s_3, s_2, ...], [0, 0, ..., 1, 1, ...])
    """

    """Find number of states per component"""
    count = np.bincount(indices)

    """Cumulative sum of count gives start and end indices of
    components"""
    csum = np.zeros(len(count) + 1, dtype=int)
    csum[1:] = np.cumsum(count)

    """Generate list containing components, sort each component by
    increasing state label"""
    cc = []
    for i in range(nc):
        cc.append(np.sort(states[csum[i] : csum[i + 1]]))

    """Sort by size of component - largest component first"""
    cc = sorted(cc, key=lambda x: -len(x))

    return cc


def is_connected(matrix, source_states, target_states, directed=True):
    """
    Check for connectivity between two states.
    If directed is True, then checks for directional connectivity from source_states to target_states.

    Parameters
    ----------
    matrix: np.array, NxN
        Transition matrix
    source_states: array-like, N
        Source states
    target_states: array-like, N
        Target states
    directed: bool, default=True
        Compute directional connectivity

    Returns
    -------
    bool
    """

    return (
        np.inf
        not in csgraph.shortest_path(matrix, directed=directed, indices=source_states)[
            :, target_states
        ]
    )


def inverse_iteration(guess, matrix):
    """
    Do one iteration of inverse iteration.

    Parameters
    ----------
    guess: array-like  (N elements)
        Vector of weights to be used as the initial guess.

    matrix: array-like (NxN elements)
        Transition matrix to use for inverse iteration.

    Returns
    -------
    The new vector of weights after one iteration of inverse iteration.
    """

    # Looking for eigenvector corresponding to eigenvalue 1
    mu = 1
    identity = sparse.eye(guess.shape[0])

    # Inverse
    inverse = sparse.linalg.inv(matrix.T - mu * identity)
    result = inverse @ guess
    result = result.squeeze()

    # Normalize
    result /= sum(result)

    return result


class StratifiedClusters:
    """
    This is a class that provides semi-seamless integration of stratified clusters into the
    existing msm_we code.

    In "stratified clustering", clustering is done independently within each WE bin.
    Cluster models between WE bins are kept completely independent.
    This may help enforce a wider spread of cluster centers.

    The purpose of this class is to provide an object with a `.predict()` method, just like
    the regular kmeans object, that takes in a set of coordinates and assigns it to a cluster.
    However, `StratifiedClusters.predict()` does an extra step of first mapping the coords
    to the appropriate WE bin, and then using that WE bin's cluster model.
    """

    def __init__(self, bin_mapper, model, n_clusters, target_bins, **_cluster_args):
        """
        bin_mapper: westpa.core.binning.BinMapper
            Bin mapper for the current simulation being analyzed.

        model: msm_we.modelWE
            The current haMSM model object

        n_clusters: int
            Number of cluster per bin

        target_bins: array-like
            Indices of WE bins in the target.
            Anything in the target gets mapped to its own state anyway,
            so we don't want to try to cluster within it.

        **_cluster_args:
            Arguments passed through to sklearn.cluster.MiniBatchKMeans

        Notes
        =====

        A bin mapper can be obtained from an existing simulation's h5 file with
        .. code-block:: python
            import westpa.tools.binning
            mapper, _, _ = westpa.tools.binning.mapper_from_hdf5(h5file['bin_topologies'],
                    h5file['iterations/iter_00000002'].attrs['binhash'])

        """

        n_clusters_per_bin = n_clusters
        # n_total_clusters = n_clusters_per_bin * (bin_mapper.nbins - 1)

        # Set some default arguments, and overwrite them with the user's choices if provided
        cluster_args = {
            "n_clusters": n_clusters_per_bin,
            "max_iter": 100,
        }
        cluster_args.update(_cluster_args)

        self.n_clusters_per_bin = n_clusters
        self.bin_mapper = bin_mapper
        self.n_total_clusters = self.n_clusters_per_bin * (
            self.bin_mapper.nbins - len(target_bins)
        )
        log.info(f"Doing strat clustering with {self.n_total_clusters} total")

        self.cluster_args = cluster_args
        self.model = model

        self.cluster_models = [
            mini_kmeans(**cluster_args) for x in range(self.bin_mapper.nbins)
        ]

        # Processing "from", as in the from-coords, or pcoord0List.
        self.processing_from = False
        self.toggle = False

        # These are bases/targets
        # It's only really important to ignore targets, because you may not have structures in the target b/c of recycling
        self.target_bins = target_bins

        self.we_remap = {x: x for x in range(self.bin_mapper.nbins)}

        # I need consecutive indices for each non-basis/non-target bin
        # In other words, remove the target, and then consecutively index all the remaining bins
        legitimate_bins = []
        for bin_index in range(self.bin_mapper.nbins):
            if bin_index not in target_bins:
                legitimate_bins.append(bin_index)

        self.legitimate_bins = legitimate_bins

    def predict(self, coords):
        """
        Map input coordinates to a WE bin, and then discretize using that bin's clusterer.

        Parameters
        ----------
        coords: array-like
            Coordinates to discretize

        Returns
        -------
        Cluster assignments for coordinates.

        Notes
        -----
        In general, when a set of coordinates is obtained and being discretized, it's coordinates at the end of a
        segment, and so should be binned acoording to the progress coordinate at the end of that segment (i.e.,
        modelWE.pcoord1List).
        However, there's an exception to this -- when doing fluxmatrix calculations, the initial and final clusters
        for each segment are obtained back-to-back, to get the start/end point of each transition.

        For that case, setting :code:`StratifiedClusters.toggle=True` will alternate between pcoord0List and pcoord1List every
        time a prediction is done.
        This is a pretty janky solution, but at the moment it keeps it relatively seamless between Stratified and regular
        clusters.
        :code:`StratifiedClusters.toggle` must be set to False after.
        """

        if self.processing_from:
            iter_pcoords = self.model.pcoord0List
        else:
            iter_pcoords = self.model.pcoord1List

        we_bins = self.bin_mapper.assign(iter_pcoords)
        we_bins = [self.we_remap[we_bin] for we_bin in we_bins]

        # Discretize coords according to which WE bin they're in
        discrete = []

        for i, coord in enumerate(coords):

            # Map this into the target
            if we_bins[i] in self.target_bins:
                _discrete = [self.model.n_clusters + 1]

            # Meanwhile, if you're NOT in the target (ignored) bin...
            else:
                consecutive_index = self.legitimate_bins.index(we_bins[i])

                # Since we cluster within each WE bin, the clusters within each bin are indexed from 0.
                # So, if we're in WE Bin N, the index of the 0th cluster in bin N is really (N-1) * (clusters per bin),
                #   not 0.
                offset = sum(
                    [
                        len(self.cluster_models[idx].cluster_centers_)
                        if hasattr(self.cluster_models[idx], "cluster_centers_")
                        else 0
                        for idx in self.legitimate_bins[:consecutive_index]
                    ]
                )

                assert hasattr(
                    self.cluster_models[we_bins[i]], "cluster_centers_"
                ), f"Not initialized in seg {i}, bin {we_bins[i]}"
                try:
                    _discrete = [
                        self.cluster_models[we_bins[i]].predict([coord])[0] + offset
                    ]
                except Exception as e:
                    log.error(f"At seg {i}, bin {we_bins[i]}: {e}")
                    raise e
                else:
                    pass

            discrete.extend(_discrete)

        # This should be true ONLY when doing fluxmatrix calculations!
        if self.toggle:
            self.processing_from = not self.processing_from
            log.debug(
                f"Finished and toggling... Next iteration will use pcoord{not self.processing_from:d}List"
            )

        return np.array(discrete)


class modelWE:
    """
    Implementation of haMSM model building, particularly for steady-state estimation (but there are lots of extras),
    from WE sampling with basis (source) and target (sink) states with recycling.

    Set up for typical west.h5 file structure, with coordinates to be stored in west.h5 /iterations/auxdata/coord and
    basis and target definitions from progress coordinates.

    Check out run_msmWE.slurm and run_msmWE_flux.py in scripts folder for an implementation example.

    Danger
    -------
    This code currently, in general, appears to assume a 1-D progress coordinate.

    Todo
    ----
    Refactor
        In general, this class's methods generally handle data by holding state in the object.
        The functions that update state with the result of a calculation, though, tend to update a lot of state on the way.
        The state being updated along the way is usually "helper" quantities (an example would be the number of bins
        or number of walkers, which is computed "along the way" in a number of functions, and the object state updated.)

        I think it would be prudent to refactor these in such a way that these are updated in as few places as possible --
        one example of this might be setting them as properties, and then updating the value in state as part of that
        accessor if necessary.


    References
    --------
    Copperman and Zuckerman,
    *Accelerated estimation of long-timescale kinetics by combining weighted ensemble simulation with Markov model
    microstategs using non-Markovian theory*, **arXiv** (2020).

    """

    def __init__(self):
        """
        Work-in-progress init function. For now, just start adding attribute definitions in here.

        Todo
        ----
        - Most logic from initialize() should be moved in here.

        - Also, comment all of these here. Right now most of them have comments throughout the code.

        - Reorganize these attributes into some meaningful structure
        """

        self.modelName = None
        """str: Name used for storing files"""
        self.fileList = None
        """list of str: List of all filenames with data"""
        self.n_data_files = None
        """int: Number of files in :code:`fileList`

        **TODO**: Deprecate this, this could just be a property"""

        self.n_lag = 0
        self.pcoord_ndim = None
        """int: Number of dimensions in the progress coordinate"""
        self.pcoord_len = None
        """int: Number of stored progress coordinates for each iteration, per-segment."""
        self.tau = None
        """float: Resampling time for weighted ensemble. (Maybe should be int? Units?)"""

        self.WEtargetp1_min = None
        self.WEtargetp1_max = None
        """float: Progress coordinate value at target state.
        Used to check if a progress coord is in the target, and to set the RMSD of the target cluster when cleaning the
        fluxmatrix."""
        self.target_bin_center = None
        self._WEtargetp1_bounds = None

        self.WEbasisp1_min = None
        """float: Minimum progress coordinate value within basis state.
        Used to check if a progress coord is in the basis, and to set the RMSD of the basis cluster when cleaning the
        fluxmatrix."""
        self.WEbasisp1_max = None
        """float: Maximum progress coordinate value within basis state.
        Used to check if a progress coord is in the basis, and to set the RMSD of the basis cluster when cleaning the
        fluxmatrix."""
        self.basis_bin_center = None
        self._WEbasisp1_bounds = None

        self._basis_pcoord_bounds = None
        self._target_pcoord_bounds = None

        self.dimReduceMethod = None
        """str: Dimensionality reduction method. Must be one of "pca", "vamp", or "none" (**NOT** NoneType)"""

        self.vamp_lag = None
        self.vamp_dim = None

        # For optimized binning
        self.nB = None
        self.nW = None

        self.min_walkers = None
        """str: Test description for minwalkers"""

        self.binMethod = None
        self.allocationMethod = None

        self.coordsExist = None

        self.westList = None

        self.reference_structure = None
        self.reference_coord = None
        self.basis_structure = None
        # TODO: This is plural, reference_coord is singular. Intentional? Can you have multiple bases but 1 reference?
        self.basis_coords = None
        self.nAtoms = None

        self.numSegments = None
        self.maxIter = None

        # TODO: Describe segindList better.
        self.segindList = None
        """list: List of segment indices(?)"""

        self.weightList = None
        """array-like: List of segment weights in an iteration"""

        self.nSeg = None
        self.pcoord0List = None
        self.pcoord1List = None
        self.seg_weights = {}

        self.coordPairList = None
        self.transitionWeights = None
        self.departureWeights = None

        self.n_iter = None

        self.coordinates = None
        self.ndim = None

        self.n_hist = None
        """int: Number of steps of history information to use when building transitions."""

        self.n_clusters = None
        self.clusters = None
        self.clusterFile = None

        self.errorWeight = None
        self.errorCount = None
        self.fluxMatrixRaw = None

        self.targetRMSD_centers = None
        """array-like: List of RMSDs corresponding to each cluster."""
        self.fluxMatrix = None
        self.indBasis = None

        self.Tmatrix = None
        self.pSS = None
        self.lagtime = None
        self.JtargetSS = None

        self.removed_clusters = []
        self.cluster_structures = None
        self.cluster_structure_weights = None
        """dict: Mapping of cluster indices to structures in that cluster"""

        self.clustering_method = None

    def initialize(
        # self, fileSpecifier: str, refPDBfile: str, initPDBfile: str, modelName: str
        self,
        fileSpecifier: str,
        refPDBfile: str,
        modelName: str,
        basis_pcoord_bounds: list = None,
        target_pcoord_bounds: list = None,
        dim_reduce_method: str = "pca",
        tau: float = None,
        pcoord_ndim: int = 1,
        auxpath: str = 'coord'
    ):
        """
        Initialize the model-builder.

        Parameters
        ----------
        fileSpecifier : list
            List of paths to H5 files to analyze.

        refPDBfile : string
            Path to PDB file that defines topology.

        modelName : string
            Name to use in output filenames.

        basis_pcoord_bounds: list
            List of [[pcoord0 lower bound, pcoord1 upper bound], [pcoord1 lower bound, pcoord1 upper bound], ...]
            in pcoord-space for the basis state

        target_pcoord_bounds: list
            List of [[pcoord0 lower bound, pcoord1 upper bound], [pcoord1 lower bound, pcoord1 upper bound], ...]
            in pcoord-space for the target state

        dim_reduce_method: str
            Dimensionality reduction method. "pca", "vamp", or "none".

        tau: float
            Resampling time (i.e. time of 1 WE iteration). Used to map fluxes to physical times.

        pcoord_ndim: int
            Defaults to 1. Dimensionality of progress coordinates.

        Returns
        -------
        None


        Todo
        ----
        Some of this logic should be broken into a constructor, and default arguments handled in the constructor's
        function signature.
        """

        log.debug("Initializing msm_we model")

        self.modelName = modelName

        if type(fileSpecifier) is list:
            fileList = fileSpecifier
        elif type(fileSpecifier) is str:
            fileList = fileSpecifier.split(" ")
            log.warning(
                "HDF5 file paths were provided in a string -- this is now deprecated, please pass as a list "
                "of paths."
            )

        self.pcoord_ndim = pcoord_ndim
        self.pcoord_len = 2

        if basis_pcoord_bounds is None:
            log.warning(
                "No basis coord bounds provided to initialize(). "
                "You can manually set this for now, but that will be deprecated eventually."
            )
        else:
            self.basis_pcoord_bounds = basis_pcoord_bounds

        self._target_pcoord_bounds = None
        if target_pcoord_bounds is None:
            log.warning(
                "No target coord bounds provided to initialize(). "
                "You can manually set this for now, but that will be deprecated eventually."
            )
        else:
            log.debug("Setting basis pcoord bounds")
            # self.WEtargetp1_bounds = target_pcoord_bounds
            self.target_pcoord_bounds = target_pcoord_bounds

        # self._basis_pcoord_bounds = None
        self.auxpath = auxpath
        self.fileList = fileList
        self.n_data_files = len(fileList)
        #####

        if tau is None:
            log.warning("No tau provided, defaulting to 1.")
            tau = 1.0

        self.tau = tau

        # This is really only used for nAtoms
        self.set_topology(refPDBfile)
        # self.set_basis(initPDBfile)

        if dim_reduce_method is None:
            log.warning(
                "No dimensionality reduction method provided to initialize(). Defaulting to pca."
                "You can manually set this for now, but that will be deprecated eventually."
            )
            self.dimReduceMethod = "pca"
        else:
            self.dimReduceMethod = dim_reduce_method

        self.vamp_lag = 10
        self.vamp_dim = 10
        self.nB = 48  # number of bins for optimized WE a la Aristoff
        self.nW = 40  # number of walkers for optimized WE a la Aristoff
        self.min_walkers = 1  # minimum number of walkers per bin
        self.binMethod = "adaptive"  # adaptive for dynamic k-means bin edges, uniform for equal spacing on kh
        self.allocationMethod = (
            "adaptive"  # adaptive for dynamic allocation, uniform for equal allocation
        )

        try:
            self.load_iter_data(1)
            self.load_iter_coordinates0()
            self.coordsExist = True

        # Nothing is raised here because this might be fine, depending on what you're doing.
        except KeyError:
            log.info("Model initialized, but coordinates do not exist yet.")
            self.coordsExist = False

        log.debug("msm_we model successfully initialized")

    # TODO: Deprecate this for an N-dimensional version
    @property
    def WEbasisp1_bounds(self):
        return self.basis_pcoord_bounds

    # TODO: Deprecate this for an N-dimensional version
    @WEbasisp1_bounds.setter
    def WEbasisp1_bounds(self, bounds):
        """
        Set the boundaries for the basis state in pcoord1, and also set the bin center based on those.

        Parameters
        ----------
        bounds
        """

        log.warning(
            "WEbasisp1_bounds is a deprecated attribute. "
            "Set pcoord boundaries using basis_pcoord_bounds instead"
        )

        self.basis_pcoord_bounds = bounds

    @property
    def basis_pcoord_bounds(self):
        return self._basis_pcoord_bounds

    @basis_pcoord_bounds.setter
    def basis_pcoord_bounds(self, bounds):
        """
        Set the boundaries for the basis state in an arbitrary dimension pcoord space.

        Parameters
        ----------
        bounds: array-like, (pcoord_ndim x 2)
            Array of [lower, upper] bounds for each progress coordinate.
        """
        bounds = np.array(bounds)

        # In case it's a 1D pcoord provided as a simple list [min, max],
        #   reshape it to be consistent with N-D pcoord boundaries as  [[min, max]]
        if len(bounds.shape) == 1:
            log.warning(
                "Please provide 1-D boundaries as a list of lists or 2-D array"
                " [[lower bound, upper bound]]. Automatically doing conversion for now."
            )
            bounds = np.reshape(bounds, (1, 2))

        assert bounds.shape == (
            self.pcoord_ndim,
            2,
        ), f"Shape of bounds was {bounds.shape}, should've been ({self.pcoord_ndim}, 2)"

        assert np.all(
            [bound[0] < bound[1] for bound in bounds]
        ), "A boundary has a lower bound larger than its upper bound"

        self._basis_pcoord_bounds = bounds

        basis_bin_centers = np.full(self.pcoord_ndim, fill_value=np.nan)
        for i, (bound_min, bound_max) in enumerate(bounds):

            # If neither of the bin boundaries are infinity, then the bin center is their mean.
            if not abs(bound_min) == np.inf and not abs(bound_max) == np.inf:
                basis_bin_centers[i] = np.mean([bound_min, bound_max])

            # If one of them IS infinity, their "bin center" is the non-infinity one.
            else:
                # Janky indexing, if p1_max == inf then that's True, and True == 1 so it picks the second element
                basis_bin_centers[i] = [bound_min, bound_max][abs(bound_min) == np.inf]
        self.basis_bin_centers = basis_bin_centers

    @property
    def n_lag(self):
        return self._n_lag

    @n_lag.setter
    def n_lag(self, lag):

        if not lag == 0:
            raise NotImplementedError(
                "Only a lag of 1 tau (n_lag = 0) is currently supported"
            )

        else:
            self._n_lag = lag

    # TODO: Deprecate this for an N-dimensional version
    @property
    def WEtargetp1_bounds(self):
        return self.target_pcoord_bounds

    # TODO: Deprecate this for an N-dimensional version
    @WEtargetp1_bounds.setter
    def WEtargetp1_bounds(self, bounds):
        """
        Set the boundaries for the target state in pcoord1, and also set the bin center based on those.

        Parameters
        ----------
        bounds
        """
        if None in bounds:
            raise Exception("A target boundary has not been correctly provided")

        log.warning(
            "WEbasisp1_bounds is a deprecated attribute. "
            "Set pcoord boundaries using basis_pcoord_bounds instead"
        )

        self.target_pcoord_bounds = bounds

    def progress_disable(self):
        """Disable all progress bars"""
        tqdm.tqdm.__init__ = partialmethod(tqdm.tqdm.__init__, disable=True)

    def progress_enable(self):
        """Enable all progress bars"""
        tqdm.tqdm.__init__ = partialmethod(tqdm.tqdm.__init__, disable=False)

    @property
    def target_pcoord_bounds(self):
        return self._target_pcoord_bounds

    @target_pcoord_bounds.setter
    def target_pcoord_bounds(self, bounds):
        """
        Set the boundaries for the target state in an arbitrary dimension pcoord space.

        Parameters
        ----------
        bounds: array-like, (pcoord_ndim x 2)
            Array of [lower, upper] bounds for each progress coordinate.
        """
        bounds = np.array(bounds)

        # In case it's a 1D pcoord provided as a simple list [min, max],
        #   reshape it to be consistent with N-D pcoord boundaries as  [[min, max]]
        if len(bounds.shape) == 1:
            log.warning(
                "Please provide 1-D boundaries as a list of lists or 2-D array"
                " [[lower bound, upper bound]]. Automatically doing conversion for now."
            )
            bounds = np.reshape(bounds, (1, 2))

        assert bounds.shape == (
            self.pcoord_ndim,
            2,
        ), "Shape of bounds was {bounds.shape}, should've been ({self.pcoord_ndim}, 2)"

        assert np.all(
            [bound[0] < bound[1] for bound in bounds]
        ), "A boundary has a lower bound larger than its upper bound"

        self._target_pcoord_bounds = bounds

        target_bin_centers = np.full(self.pcoord_ndim, fill_value=np.nan)
        for i, (bound_min, bound_max) in enumerate(bounds):

            # If neither of the bin boundaries are infinity, then the bin center is their mean.
            if not abs(bound_min) == np.inf and not abs(bound_max) == np.inf:
                target_bin_centers[i] = np.mean([bound_min, bound_max])

            # If one of them IS infinity, their "bin center" is the non-infinity one.
            else:
                # Janky indexing, if p1_max == inf then that's True, and True == 1 so it picks the second element
                target_bin_centers[i] = [bound_min, bound_max][abs(bound_min) == np.inf]
        self.target_bin_centers = target_bin_centers

    @staticmethod
    def check_connect_ray():

        assert ray.is_initialized(), (
            "Ray cluster has not been initialized! "
            "Launch from the code calling this with ray.init()."
        )

        log.info(f"Using Ray cluster with {ray.available_resources()['CPU']} CPUs!")

    def initialize_from_h5(self, refPDBfile, initPDBfile, modelName):
        """
        Like initialize, but sets state without
        Parameters
        ----------
        refPDBfile
        initPDBfile
        modelName

        Returns
        -------

        """
        pass

    def is_WE_basis(self, pcoords):
        """
        Checks if the input progress coordinates are in the basis state.

        Parameters
        ----------
        pcoords : numpy.ndarray(num_segments, num_pcoords)
            Array of progress coordinates for each segment.

        Returns
        -------
        True or False : bool

        Todo
        ----
        This only checks the 0th progress coordinate
        """

        in_basis = np.full_like(pcoords, fill_value=np.nan)

        for pcoord_dimension in range(self.pcoord_ndim):
            in_basis[:, pcoord_dimension] = np.logical_and(
                pcoords[:, pcoord_dimension]
                > self.basis_pcoord_bounds[pcoord_dimension, 0],
                pcoords[:, pcoord_dimension]
                < self.basis_pcoord_bounds[pcoord_dimension, 1],
            )

        in_basis = np.all(in_basis, axis=1)

        return in_basis

    def is_WE_target(self, pcoords):
        """
        Checks if the input progress coordinates are in the target state.

        Parameters
        ----------
        pcoords : numpy.ndarray(num_segments, num_pcoords)
            Array of progress coordinates for each segment.

        Returns
        -------
        True or False : bool

        Todo
        ----
        This only checks the 0th progress coordinate

        This also assumes you need a small pcoord!

        """

        in_target = np.full_like(pcoords, fill_value=np.nan)

        for pcoord_dimension in range(self.pcoord_ndim):
            in_target[:, pcoord_dimension] = np.logical_and(
                pcoords[:, pcoord_dimension]
                > self.target_pcoord_bounds[pcoord_dimension, 0],
                pcoords[:, pcoord_dimension]
                < self.target_pcoord_bounds[pcoord_dimension, 1],
            )

        in_target = np.all(in_target, axis=1)

        log.debug(f"{pcoords} in {self.target_pcoord_bounds}: {in_target}")

        return in_target

    def load_iter_data(self, n_iter: int):
        """
        Update state with the data (including pcoord but not including coords) corresponding to an iteration.

        Object fields updated with the information from the selected iteration:
            - `self.westList`
            - `self.segindList`
            - `self.weightList`
            - `self.n_segs`
            - `self.pcoord0List`
            - `self.pcoord1List`

        Parameters
        ----------
        n_iter : int
            Iteration to get data for.

        Returns
        -------
        None

        Todo
        ----
        May want to rework the logic here, depending on how this is used.
        Seems like some of this iteration can be removed/optimized.
        """

        # log.debug("Getting iteration data")

        self.n_iter = n_iter
        westList = np.array([])
        segindList = np.array([])
        weightList = np.array([])
        pcoord0List = np.empty((0, self.pcoord_ndim))
        pcoord1List = np.empty((0, self.pcoord_ndim))

        seg_weights = np.array([])

        n_segs = 0

        # Iterate through each file index, trying to find files that contains the iteration of interest
        # TODO: Can replace this with `for if, fileName in enumerate(self.\\)`
        for file_idx in range(self.n_data_files):
            fileName = self.fileList[file_idx]
            try:
                # Try to find the h5 data file associated with this iteration
                dataIn = h5py.File(fileName, "r")
                dsetName = "/iterations/iter_%08d/seg_index" % int(n_iter)

                # Check if the dataset
                dataset_exists = dsetName in dataIn

                # Check to make sure this isn't the last iteration -- last iterations have incomplete data
                is_not_last_iteration = (
                    "/iterations/iter_%08d/seg_index" % int(n_iter + 1) in dataIn
                )

                log.debug(f"From file {fileName}, loading iteration {n_iter}")

                if dataset_exists and is_not_last_iteration:

                    dset = dataIn[dsetName]
                    newSet = dset[:]
                    n_segs_in_file = np.shape(newSet)
                    n_segs_in_file = n_segs_in_file[0]
                    dsetNameP = "/iterations/iter_%08d/pcoord" % int(n_iter)
                    dsetP = dataIn[dsetNameP]
                    pcoord = dsetP[:]
                    weights = dset["weight"]
                    seg_weights = np.append(seg_weights, weights)

                    # Iterate over segments in this dataset
                    for seg_idx in range(n_segs_in_file):
                        # if np.sum(pcoord[seg_idx,self.pcoord_len-1,:])==0.0:
                        # # intentionally using this to write in dummy pcoords,
                        # # this is a good thing to have for post-analysis though!
                        #    raise ValueError('Sum pcoord is 0, probably middle of WE iteration, not using iteration') f
                        westList = np.append(westList, file_idx)
                        segindList = np.append(segindList, seg_idx)
                        weightList = np.append(weightList, newSet[seg_idx][0])
                        pcoord0List = np.append(
                            pcoord0List,
                            np.expand_dims(pcoord[seg_idx, 0, :], 0),
                            axis=0,
                        )
                        pcoord1List = np.append(
                            pcoord1List,
                            np.expand_dims(pcoord[seg_idx, self.pcoord_len - 1, :], 0),
                            axis=0,
                        )
                        n_segs = n_segs + 1
                dataIn.close()
            except Exception as dataset_exists:
                sys.stdout.write("error in " + fileName + str(sys.exc_info()[0]) + "\n")
                raise dataset_exists

        # log.debug(f"Found {n_segs} segments in iteration {n_iter}")

        self.westList = westList.astype(int)

        # This is a list of the segment indices
        self.segindList = segindList.astype(int)
        self.seg_weights[n_iter] = seg_weights
        self.weightList = weightList
        self.nSeg = n_segs
        self.pcoord0List = pcoord0List
        self.pcoord1List = pcoord1List

    def get_iterations(self):
        """
        Updates internal state with the maximum number of iterations, and the number of segments in each section.

        Note
        ----
        This updates :code:`numSegments` -- :code:`numSegments` is actually a *list* of the number of segments in each iteration.

        Returns
        -------
        None
        """

        log.debug("Getting number of iterations and segments")

        numSegments = np.array([])
        nSeg = 1
        n_iter = 1

        # Loop over nSegs
        # TODO: Not sure I understand the logic in this loop
        while nSeg > 0:
            nSeg = 0

            # Iterate through each filename in fileList, and see if it contains the iteration we're looking for
            # TODO: This loop is pretty common, this should be refactored into a find_iteration() or something
            for file_index in range(self.n_data_files):
                fileName = self.fileList[file_index]
                try:
                    dataIn = h5py.File(fileName, "r")
                    dsetName = "/iterations/iter_%08d/seg_index" % int(n_iter)
                    dataset_exists = dsetName in dataIn

                    is_not_last_iteration = (
                        "/iterations/iter_%08d/seg_index" % int(n_iter + 1) in dataIn
                    )

                    if dataset_exists and is_not_last_iteration:
                        # If this file does contain the iteration of interest
                        # if dataset_exists:
                        dset = dataIn[dsetName]
                        newSet = dset[:]
                        nS = np.shape(newSet)
                        nSeg = nS[0] + nSeg
                    dataIn.close()
                except Exception as e:
                    log.error(e)
                    log.error(f"No segments in {fileName} {str(sys.exc_info()[0])}")

            if nSeg > 0:
                numSegments = np.append(numSegments, nSeg)
                log.debug(
                    "Iteration " + str(n_iter) + " has " + str(nSeg) + " segments...\n"
                )

            n_iter = n_iter + 1

        # Warning: These are not defined until this is run for the first time
        self.numSegments = numSegments
        self.maxIter = numSegments.size

    def get_iterations_iters(self, first_iter: int, last_iter: int):
        """
        Updates internal state with the maximum number of iterations, and the number of segments in each section.

        Parameters
        ----------
        first_iter : int
        last_iter : int

        Returns
        -------
        None

        Warning
        ----
        This is potentially deprecated or unnecessary. Currently unused.

        """

        numSegments = np.array([])

        for n_iter in range(first_iter, last_iter + 1):
            nSeg = 0
            for iF in range(self.n_data_files):
                fileName = self.fileList[iF]
                try:
                    dataIn = h5py.File(fileName, "r")
                    dsetName = "/iterations/iter_%08d/seg_index" % int(n_iter)
                    dataset_exists = dsetName in dataIn
                    if dataset_exists:
                        dset = dataIn[dsetName]
                        newSet = dset[:]
                        nS = np.shape(newSet)
                        nSeg = nS[0] + nSeg
                    dataIn.close()
                except Exception as e:
                    log.error(e)
                    log.error(f"No segments in {fileName} {str(sys.exc_info()[0])}")

            if nSeg > 0:
                numSegments = np.append(numSegments, nSeg)
                sys.stdout.write(
                    "Iteration " + str(n_iter) + " has " + str(nSeg) + " segments...\n"
                )
        self.numSegments = numSegments
        self.maxIter = last_iter

    def set_topology(self, topology):
        """
        Updates internal state with a new topology.

        Parameters
        ----------
        topology : str
            Path to a file containing the PDB with the topology, OR, an mdtraj Trajectory object describing
            the new basis structure.

        Returns
        -------
        None
        """

        if type(topology) is str:

            log.debug(
                "Input reference topology was provided as a path, trying to load with mdtraj"
            )

            if topology[-3:] == "dat":
                self.reference_coord = np.loadtxt(topology)
                self.nAtoms = 1
                return

            elif topology[-6:] == "prmtop":
                struct = md.load_prmtop(topology)
                self.reference_structure = struct
                self.nAtoms = struct.n_atoms
                return

            elif not topology[-3:] == "pdb":
                log.critical(
                    "Topology is not a recognized type (PDB)! Proceeding, but no guarantees."
                )

            struct = md.load(topology)
            self.reference_structure = struct
            self.reference_coord = np.squeeze(struct._xyz)
            self.nAtoms = struct.topology.n_atoms
            return

        else:
            log.debug(
                "Input reference topology  was provided as an mdtraj structure, loading that"
            )

            struct = topology
            self.reference_structure = struct
            self.reference_coord = np.squeeze(struct._xyz)
            self.nAtoms = struct.topology.n_atoms

    def set_basis(self, basis):
        """
        Updates internal state with a new basis.

        Parameters
        ----------
        basis : str or mdtraj.Trajectory
            Path to a file containing the PDB with the new basis state, OR, an mdtraj Trajectory object describing
            the new basis structure.

        Returns
        -------
        None
        """

        if type(basis) is str:

            log.debug(
                "Input basis state topology was provided as a path, trying to load with mdtraj"
            )

            if basis[-3:] == "dat":
                self.basis_coords = np.loadtxt(basis)
            elif basis[-3:] == "pdb":
                struct = md.load(basis)
                self.basis_structure = struct
                self.basis_coords = np.squeeze(struct._xyz)
            else:
                log.critical(
                    "Basis is not a recognized type! Proceeding, but no guarantees."
                )
                # raise NotImplementedError("Basis coordinates are not a recognized filetype")

        else:
            log.debug(
                "Input reference topology  was provided as an mdtraj structure, loading that"
            )

            struct = basis
            self.basis_structure = struct
            self.basis_coords = np.squeeze(struct._xyz)

    def get_transition_data(self, n_lag):
        """
        This function analyzes pairs of coordinates at the current iteration, set by :code:`self.n_iter`, and at some
            lag in the past, :code:`self.n_iter - n_lag`.

        Segments where a walker was warped (recycled) use the basis coords as the lagged coords.

        Parameters
        ----------
        n_lag : int
            Number of lags to use for transitions.

        Returns
        -------
        None
        """

        log.warning(
            "Getting transition data at arbitrary lags > 0 is not yet supported! Use at your own risk."
        )

        # get segment history data at lag time n_lag from current iter
        if n_lag > self.n_iter:
            sys.stdout.write(
                "too much lag for iter... n_lag reduced to: " + str(self.n_iter) + "\n"
            )
            n_lag = self.n_iter
        if n_lag >= self.n_hist:
            sys.stdout.write("too much lag for stored history... recalculating...\n")
            self.get_seg_histories(n_lag)

        self.n_lag = n_lag
        segindList_lagged = self.seg_histories[:, n_lag]

        # TODO: What exactly is this a list of?
        # seg_histories is a list of indices of the segments
        warpList = self.seg_histories[:, 0:n_lag]  # check for warps
        warpList = np.sum(warpList < 0, 1)

        # Get the weights for the lagged and current iterations
        # If something was split/merged between n_iter and n_iter-n_lag , then the weights may have changed, so
        #   check a particular segment's weight.
        # TODO: Does this effectively get the parent weight if it was split from something else? Then weight_histories
        #    would need to be tracking parents/children
        weightList_lagged = self.weight_histories[:, n_lag]
        # TODO: Does this copy need to be made?
        weightList = self.weightList

        # This will become a list of (lagged iter coord, current iter coord)
        coordPairList = np.zeros((self.nSeg, self.nAtoms, 3, 2))

        prewarpedStructures = np.zeros((self.nSeg, self.nAtoms, 3))
        nWarped = 0

        # Go through each segment, and get pairs of coordinates at current iter (n_iter) and
        # lagged iter (n_iter-n_lag)
        for seg_idx in range(self.nSeg):

            # FIXME: Try statements should encompass the smallest amount of code
            #  possible - anything could be tripping this
            # try:
            if seg_idx == 0:
                westFile = self.fileList[self.westList[seg_idx]]
                dataIn = h5py.File(westFile, "r")
                dsetName = "/iterations/iter_%08d/auxdata/%s" % (int(self.n_iter), self.auxpath)
                dset = dataIn[dsetName]
                coords_current = dset[:]
                dsetName = "/iterations/iter_%08d/auxdata/%s" % (int(
                    self.n_iter - n_lag
                ), self.auxpath)
                dset = dataIn[dsetName]
                coords_lagged = dset[:]
            elif self.westList[seg_idx] != self.westList[seg_idx - 1]:
                # FIXME: I think you can just move this close to an if statement in the beginning, and then remove
                #   this whole if/elif. Everything after that close() seems to be duplicated.
                dataIn.close()
                westFile = self.fileList[self.westList[seg_idx]]
                dataIn = h5py.File(westFile, "r")

                # Load the data for the current iteration
                dsetName = "/iterations/iter_%08d/auxdata/%s" % (int(self.n_iter), self.auxpath)
                dset = dataIn[dsetName]
                coords_current = dset[:]

                # Load the lagged data for (iteration - n_lag)
                dsetName = "/iterations/iter_%08d/auxdata/%s" % (int(
                    self.n_iter - n_lag
                ), self.auxpath)
                dset = dataIn[dsetName]
                coords_lagged = dset[:]

            coordPairList[seg_idx, :, :, 1] = coords_current[
                self.segindList[seg_idx], 1, :, :
            ]

            # If this segment has no warps, then add the lagged coordinates
            if warpList[seg_idx] == 0:
                # Try to set the previous coord in the transition pair to the segment's lagged coordinates
                try:
                    lagged_seg_index = segindList_lagged[seg_idx]
                    coordPairList[seg_idx, :, :, 0] = coords_lagged[
                        lagged_seg_index, 0, :, :
                    ]

                # If this fails, then there were no lagged coordinates for this structure.
                except IndexError as e:
                    log.critical(
                        f"Lagged coordinates do not exist for the structure in segment {seg_idx}"
                    )
                    raise e
                    weightList_lagged[seg_idx] = 0.0
                    weightList[
                        seg_idx
                    ] = 0.0  # set transitions without structures to zero weight

            # If something was recycled during this segment, then instead of using the lagged cooordinates,
            #   just use the basis coords.
            # But, also save the original structure before the warp!
            elif warpList[seg_idx] > 0:

                # St
                prewarpedStructures[nWarped, :, :] = coords_lagged[
                    segindList_lagged[seg_idx], 0, :, :
                ]

                assert self.basis_coords is not None

                coordPairList[seg_idx, :, :, 0] = self.basis_coords
                nWarped = nWarped + 1

            # # TODO: What triggers this? When that critical log hits, come update this comment and the main docstring.
            # # This triggers on index out of bounds... But that's a huge try statement!
            # except Exception as e:
            #     log.critical("Document whatever's causing this exception!")
            #     log.warning(e)
            #     raise e
            #     weightList_lagged[seg_idx] = 0.0
            #     weightList[
            #         seg_idx
            #     ] = 0.0  # set transitions without structures to zero weight

        # Squeeze removes axes of length 1 -- this helps with np.where returning nested lists of indices
        # FIXME: is any of this necessary? This kinda seems like it could be replaced with
        #  something like indWarped = np.squeeze(np.where(warpList > 0)).astype(int)
        indWarped = np.squeeze(np.where(warpList > 0))
        indWarpedArray = np.empty(nWarped)
        indWarpedArray[0:nWarped] = indWarped
        indWarped = indWarpedArray.astype(int)

        # Get the current and lagged weights
        # This returns (the wrong? none at all?) weights for segments with warps, which is corrected below
        transitionWeights = weightList.copy()
        departureWeights = weightList_lagged.copy()

        # Get correct weights for segments that warped
        for iW in range(nWarped):

            # The coord pair here is (pre-warped structure, reference topology) instead of
            #   (lagged struture, current structure)
            coordPair = np.zeros((1, self.nAtoms, 3, 2))
            coordPair[0, :, :, 0] = prewarpedStructures[iW, :, :]
            coordPair[0, :, :, 1] = self.reference_coord
            coordPairList = np.append(coordPairList, coordPair, axis=0)

            # TODO: iterWarped appears to be the iteration the warp happened at
            iterWarped = np.squeeze(np.where(self.seg_histories[indWarped[iW], :] < 0))
            try:
                nW = np.shape(iterWarped)
                iterWarped = iterWarped[0]
                sys.stdout.write(
                    "    segment "
                    + str(indWarped[iW])
                    + " warped "
                    + str(nW)
                    + " times\n"
                )
            # TODO: What exception is this handling? Why would this be tripped?
            except Exception as e:
                log.critical(f"Exception was {e}")
                log.critical("UPDATE THIS EXCEPTION HANDLER!")

                sys.stdout.write(
                    "    segment " + str(indWarped[iW]) + " warped 1 time\n"
                )

            # The "current" weights are taken at the warp iteration, so the final pair of weights are
            #   (the lagged weights, the weights at the warp)
            transitionWeights = np.append(
                transitionWeights, self.weight_histories[indWarped[iW], iterWarped]
            )
            departureWeights = np.append(
                departureWeights, self.weight_histories[indWarped[iW], n_lag]
            )

        self.coordPairList = coordPairList
        self.transitionWeights = transitionWeights
        self.departureWeights = departureWeights

    def get_transition_data_lag0(self):
        """
        Get coordinate pairs at the beginning and end of this iteration.

        Updates:
            - self.coordPairList, a list of  parent/child coordinate pairs
            - self.transitionWeights, a copy of self.weightList
            - self.departureWeights, a copy of self.weightList
        """

        weightList = self.weightList
        coordPairList = np.zeros((self.nSeg, self.nAtoms, 3, 2))

        log.debug(
            f"Getting transition data for {self.nSeg} segs in iteration {self.n_iter}, at a lag of 0"
        )

        # the segments in this iteration may be split across a number of different files
        # "Traditionally", we store a reference for  each segment  of which WEST file it's in
        # But what if we flip that, and for each west file, get which segments are in it?

        seg_west_files = self.westList[range(self.nSeg)]
        west_file_idxs = np.unique(seg_west_files)
        west_files = [self.fileList[idx] for idx in west_file_idxs]

        for idx, west_file in enumerate(west_files):

            segs_contained = np.where(seg_west_files == idx)[0]

            with h5py.File(west_file, "r") as data_file:

                dsetName = "/iterations/iter_%08d/auxdata/%s" % (int(self.n_iter), self.auxpath)

                try:
                    dset = data_file[dsetName]
                except KeyError as e:
                    raise e

                coords = dset

                coordPairList[segs_contained, :, :, 0] = coords[:, 0, :, :]
                coordPairList[segs_contained, :, :, 1] = coords[
                    :, self.pcoord_len - 1, :, :
                ]

                # Check for NaNs in segments
                nan_segments = segs_contained[
                    np.argwhere(
                        np.isnan(coordPairList[segs_contained]).any(axis=(1, 2, 3))
                    )
                ]

                if nan_segments.shape[0] > 0:
                    log.warning(
                        f"Bad coordinates for segments {nan_segments}, setting weights to 0"
                    )
                    weightList[nan_segments] = 0.0

        transitionWeights = weightList.copy()
        departureWeights = weightList.copy()

        self.coordPairList = coordPairList
        self.transitionWeights = transitionWeights
        self.departureWeights = departureWeights

    def get_warps_from_parent(self, first_iter, last_iter):
        """
        Get all warps and weights over a range of iterations.

        Parameters
        ----------
        first_iter: int
            First iteration in range.
        last_iter: int
            Last iteration in range.

        Returns
        -------
        warpedWeights: list
            List of weights for each warp.

        """
        warpedWeights = []
        for iS in range(first_iter + 1, last_iter + 1):
            self.load_iter_data(iS + 1)
            self.get_seg_histories(2)
            parentList = self.seg_histories[:, 1]
            warpList = np.where(parentList < 0)
            warpedWeights.append(self.weightList[warpList])
        return warpedWeights

    def get_warps_from_pcoord(
        self, first_iter, last_iter
    ):  # get all warps and weights over set of iterations
        warpedWeights = []
        for iS in range(first_iter, last_iter + 1):
            self.load_iter_data(iS)
            pcoord = self.pcoord1List[:, 0]
            # warpList = np.where(pcoord < self.WEtargetp1)
            warpList = np.where(self.is_WE_target(pcoord))
            warpedWeights.append(self.weightList[warpList])
            meanJ = (
                np.mean(self.weightList[warpList]) / self.tau / np.sum(self.weightList)
            )
            sys.stdout.write("Jdirect: " + str(meanJ) + " iter: " + str(iS) + "\n")
        return warpedWeights

    def get_direct_target_flux(self, first_iter, last_iter, window):
        nIterations = last_iter - first_iter
        Jdirect = np.zeros(nIterations - 1)
        f = h5py.File(self.modelName + ".h5", "a")
        dsetName = (
            "/s"
            + str(first_iter)
            + "_e"
            + str(last_iter)
            + "_w"
            + str(window)
            + "/Jdirect"
        )
        e = dsetName in f
        if not e:
            warpedWeights = self.get_warps_from_pcoord(first_iter, last_iter)
            self.warpedWeights = warpedWeights
            JdirectTimes = np.zeros(nIterations - 1)
            for iS in range(nIterations - 1):
                end = iS + 1
                start = iS - window
                if start < 0:
                    start = 0
                nI = end - start
                warpedWeightsI = np.array([])
                for i in range(start, end):
                    warpedWeightsI = np.append(warpedWeightsI, warpedWeights[i])
                nWarped = warpedWeightsI.size
                particles = (nWarped * warpedWeightsI) / nI
                Jdirect[iS] = np.mean(particles)
                JdirectTimes[iS] = (first_iter + iS) * self.tau
            Jdirect = Jdirect / self.tau
            dsetP = f.create_dataset(dsetName, np.shape(Jdirect))
            dsetP[:] = Jdirect
            dsetName = (
                "/s"
                + str(first_iter)
                + "_e"
                + str(last_iter)
                + "_w"
                + str(window)
                + "/JdirectTimes"
            )
            dsetP = f.create_dataset(dsetName, np.shape(JdirectTimes))
            dsetP[:] = JdirectTimes
        elif e:
            dsetP = f[dsetName]
            Jdirect = dsetP[:]
            dsetName = (
                "/s"
                + str(first_iter)
                + "_e"
                + str(last_iter)
                + "_w"
                + str(window)
                + "/JdirectTimes"
            )
            dsetP = f[dsetName]
            JdirectTimes = dsetP[:]
        f.close()
        self.Jdirect = Jdirect / self.n_data_files  # correct for number of trees
        self.JdirectTimes = JdirectTimes

    def get_seg_histories(self, n_hist):
        """
        **TODO: What does this do exactly?**

        Updates:
            - self.seg_histories
            - self.weight_histories
            - self.n_hist

        Parameters
        ----------
        n_hist : int
            Number of steps of history information to include.

        Returns
        -------
        None

        """

        log.debug(f"Getting seg histories for {self.nSeg} segments")

        if n_hist > self.n_iter:
            sys.stdout.write(
                "we have too much history... n_hist reduced to: "
                + str(self.n_iter)
                + "\n"
            )
            n_hist = self.n_iter

        # FIXME: The only other place this is used is in get_transition_data(). May need to see how it's handled there
        #   i.e. make sure it's initialized
        self.n_hist = n_hist

        seg_histories = np.zeros((self.nSeg, self.n_hist + 1))
        weight_histories = np.zeros((self.nSeg, self.n_hist))

        # Loop over all segments
        for iS in range(self.nSeg):

            # Print a message every 100 segments
            # if iS % 100 == 0:
            #     sys.stdout.write(
            #         "        getting history for iteration "
            #         + str(self.n_iter)
            #         + " segment "
            #         + str(iS)
            #         + "...\n"
            #     )

            # Open the relevant datafile for reading
            if iS == 0:
                westFile = self.fileList[self.westList[iS]]
                dataIn = h5py.File(westFile, "r")
            elif self.westList[iS] != self.westList[iS - 1]:
                # If you're past the 0th segment, then close the previous file.
                # FIXME: Close the file after finished working with it, at the *end* of the loop. As-is, the last loop
                #       leaves the file open.
                dataIn.close()
                westFile = self.fileList[self.westList[iS]]
                dataIn = h5py.File(westFile, "r")

            seg_histories[iS, 0] = self.segindList[iS]
            warped = 0

            # Iterate over history lengths from 1 to n_hist
            for iH in range(1, self.n_hist + 1):

                indCurrentSeg = seg_histories[iS, iH - 1]

                if indCurrentSeg < 0 and warped == 0:
                    sys.stdout.write(
                        "Segment "
                        + str(iS)
                        + " warped last iter: History must end NOW!\n"
                    )
                    warped = 1

                elif indCurrentSeg >= 0 and warped == 0:
                    dsetName = "/iterations/iter_%08d/seg_index" % int(
                        self.n_iter - iH + 1
                    )

                    dset = dataIn[dsetName]
                    seg_histories[iS, iH] = dset[indCurrentSeg][1]
                    weight_histories[iS, iH - 1] = dset[indCurrentSeg][0]

                    if seg_histories[iS, iH] < 0:
                        sys.stdout.write(
                            "            segment "
                            + str(iS)
                            + " warped "
                            + str(iH)
                            + " iters ago\n"
                        )
        self.seg_histories = seg_histories[:, :-1].astype(int)
        self.weight_histories = weight_histories
        # FIXME:
        #   weight histories and segment histories go in reverse order,
        #   so final current iter is first of 0 index

    def collect_iter_coordinates(self):  # grab coordinates from WE traj_segs folder
        """
        Goes through the generated trajectory segments, and adds data from the segments to an H5 file.

        This should be implemented by the user, and this implementation assumes a really specific configuration.
        This is left in mostly as an example.

        Returns
        -------
        None

        Todo
        ----
        Generalize to different filetypes. This appears to be AMBER specific and relies on loading rst7 files
        """

        log.critical(
            "If you're calling this function, be absolutely sure it does what you want -- this is "
            "very specifically written for the output of certain simulations."
        )

        nS = self.nSeg
        westFile = self.fileList[self.westList[0]]
        dataIn = h5py.File(westFile, "a")
        coords = np.zeros((0, 2, self.nAtoms, 3))
        for iS in range(self.nSeg):
            # FIXME: Replace strings with Pathlib paths
            westFile = self.fileList[self.westList[iS]]
            WEfolder = westFile.replace("west.h5", "")
            trajpath = WEfolder + "traj_segs/%06d/%06d" % (self.n_iter, iS)
            coord0 = np.squeeze(
                md.load(
                    trajpath + "/parent.rst7", top=self.reference_structure.topology
                )._xyz
            )
            coord1 = np.squeeze(
                md.load(
                    trajpath + "/seg.rst7", top=self.reference_structure.topology
                )._xyz
            )
            coordT = np.array([coord0, coord1])
            coordT = coordT[np.newaxis, :, :, :]
            coords = np.append(coords, coordT, axis=0)
            try:
                if iS > 0:
                    if self.westList[iS] != self.westList[iS - 1] and iS < nS - 1:
                        dsetName = "/iterations/iter_%08d/auxdata/%s" % (int(
                            self.n_iter
                        ), self.auxpath)
                        try:
                            # TODO: Why exclude the last point?
                            dset = dataIn.create_dataset(
                                dsetName, np.shape(coords[:-1, :, :, :])
                            )
                            dset[:] = coords[:-1, :, :, :]
                        except (RuntimeError, ValueError):
                            del dataIn[dsetName]
                            dset = dataIn.create_dataset(
                                dsetName, np.shape(coords[:-1, :, :, :])
                            )
                            dset[:] = coords[:-1, :, :, :]
                            log.warning(
                                "coords exist for iteration "
                                + str(self.n_iter)
                                + " overwritten\n"
                            )

                        dataIn.close()
                        coords = np.zeros((0, 2, self.nAtoms, 3))
                        coords = np.append(coords, coordT, axis=0)
                        dataIn = h5py.File(westFile, "a")

                    # If it's the last segment, don't exclude the last point (why?)
                    elif iS == nS - 1:
                        dsetName = "/iterations/iter_%08d/auxdata/%s" % (int(
                            self.n_iter
                        ), self.auxpath)
                        try:
                            dset = dataIn.create_dataset(dsetName, np.shape(coords))
                            dset[:] = coords
                        except (RuntimeError, ValueError):
                            del dataIn[dsetName]
                            dset = dataIn.create_dataset(dsetName, np.shape(coords))
                            dset[:] = coords
                            log.warning(
                                "coords exist for iteration "
                                + str(self.n_iter)
                                + " overwritten\n"
                            )

                        dataIn.close()

            except Exception as e:
                log.error(
                    "error collecting coordinates from "
                    + WEfolder
                    + " , iter "
                    + str(self.n_iter)
                    + " segment "
                    + str(self.segindList[iS])
                    + "\n"
                )
                log.error(e)

    def get_iter_coordinates(self, iteration):
        """
        Return the valid coordinates for a certain iteration

        Parameters
        ----------
        iteration: int
            The iteration to return coordinates for

        Returns
        -------
        Array of coordinates for all atoms at the current iteration
        """

        self.load_iter_data(iteration)
        self.load_iter_coordinates()
        # indGood = np.squeeze(np.where(np.sum(np.sum(self.cur_iter_coords, 2), 1) != 0))

        bad_coords = np.isnan(self.cur_iter_coords).any(axis=(1, 2))
        good_coords = ~bad_coords

        # iter_coords = self.cur_iter_coords[indGood]
        iter_coords = self.cur_iter_coords[good_coords]

        return iter_coords

    def load_iter_coordinates(self):
        """

        Returns
        -------

        """

        cur_iter_coords = np.full((self.nSeg, self.nAtoms, 3), fill_value=np.nan)

        log.debug(
            f"Getting coordinates for {self.nSeg} segs in iteration {self.n_iter}, at a lag of 0"
        )

        # the segments in this iteration may be split across a number of different files
        # "Traditionally", we store a reference for  each segment  of which WEST file it's in
        # But flip that, and for each west file, get which segments are in it

        seg_west_files = self.westList[range(self.nSeg)]
        west_file_idxs = np.unique(seg_west_files)
        west_files = [self.fileList[idx] for idx in west_file_idxs]

        for idx, west_file in enumerate(west_files):

            segs_contained = np.where(seg_west_files == idx)[0]

            with h5py.File(west_file, "r") as data_file:

                dsetName = "/iterations/iter_%08d/auxdata/%s" % (int(self.n_iter), self.auxpath)

                try:
                    dset = data_file[dsetName]
                except (RuntimeError, ValueError, KeyError):
                    log.error(
                        f"Error getting coordinates from {west_file}, in iteration {self.n_iter}"
                    )

                    cur_iter_coords[segs_contained, :, :] = np.full(
                        (self.nAtoms, 3), fill_value=np.nan
                    )
                    self.coordsExist = False

                    # raise e

                else:
                    coords = dset
                    cur_iter_coords[segs_contained, :, :] = coords[:, 1, :, :]

        self.cur_iter_coords = cur_iter_coords

    def load_iter_coordinates0(self):  # get iteration initial coordinates
        coordList = np.full((self.nSeg, self.nAtoms, 3), fill_value=np.nan)
        for iS in range(self.nSeg):
            if iS == 0:
                westFile = self.fileList[self.westList[iS]]
                dataIn = h5py.File(westFile, "r")
                dsetName = "/iterations/iter_%08d/auxdata/%s" % (int(self.n_iter), self.auxpath)
                dset = dataIn[dsetName]
                coord = dset[:]
            elif self.westList[iS] != self.westList[iS - 1]:
                dataIn.close()
                westFile = self.fileList[self.westList[iS]]
                dataIn = h5py.File(westFile, "r")
                dsetName = "/iterations/iter_%08d/auxdata/%s" % (int(self.n_iter), self.auxpath)
                dset = dataIn[dsetName]
                coord = dset[:]
            coordList[iS, :, :] = coord[self.segindList[iS], 0, :, :]
        self.cur_iter_coords = coordList

    def get_coordinates(self, first_iter, last_iter):
        """
        Unused

        Parameters
        ----------
        first_iter
        last_iter

        Returns
        -------
        """

        log.warning("This function is not tested or supported, use at your own risk!")

        self.first_iter = first_iter
        self.last_iter = last_iter
        iters = range(self.first_iter, self.last_iter + 1)
        coordSet = np.zeros((0, self.nAtoms, 3))
        for iter in iters:
            if iter % 50 == 0:
                sys.stdout.write(
                    "    gathering structures from iteration " + str(iter) + "...\n"
                )
            self.load_iter_data(iter)
            self.load_iter_coordinates()
            if self.coordsExist:
                coordSet = np.append(coordSet, self.cur_iter_coords, axis=0)
        self.all_coords = coordSet

    def get_coordSet(self, last_iter, streaming=None):
        """
        Loads all coordinates and progress coordinates into memory for later usage.

        If streaming, then this only loads pcoords

        Todo
        ----
        I want to avoid loading full coordinates into memory as much as possible.
        That means trying to replace usage of all_coords here.

        Parameters
        ----------
        last_iter

        Returns
        -------

        """

        if streaming is None and self.dimReduceMethod == "vamp":
            streaming = False
        elif streaming is None:
            streaming = True

        log.debug(f"CoordSet loading up to {last_iter}")
        total_segments = int(sum(self.numSegments[:last_iter]))

        if not streaming:
            coordSet = np.full((total_segments, self.nAtoms, 3), fill_value=np.nan)
        pcoordSet = np.full((total_segments, self.pcoord_ndim), fill_value=np.nan)

        last_seg_idx = total_segments

        # Update iterations N+1 -> 1
        for i in tqdm.tqdm(range(last_iter, 0, -1), desc="Getting coordSet"):

            self.load_iter_data(i)
            self.load_iter_coordinates()

            first_seg_idx = last_seg_idx - len(self.segindList)
            assert first_seg_idx >= 0, "Referencing a segment that doesn't exist"

            # Get the indices of all "good" coordinates, where a  valid coordinate has been obtained
            # Boolean mask for coords that have been successfully initialized
            bad_coords = np.isnan(self.cur_iter_coords).any(axis=(1, 2))
            good_coords = ~bad_coords

            if bad_coords.any():
                log.warning(
                    f"Walker {np.argwhere(bad_coords).squeeze()} has bad coords in iteration(s) {self.n_iter}"
                )

            if not streaming:
                coordSet[first_seg_idx:last_seg_idx][
                    good_coords
                ] = self.cur_iter_coords[good_coords, :, :]

            pcoordSet[first_seg_idx:last_seg_idx][good_coords] = self.pcoord1List[
                good_coords, :
            ]

            last_seg_idx = first_seg_idx

        # Set the coords, and pcoords
        if not streaming:
            self.all_coords = coordSet
        else:
            pass

        self.pcoordSet = pcoordSet

        first_iter_cluster = i
        self.first_iter = first_iter_cluster
        self.last_iter = last_iter

    def get_traj_coordinates(self, from_iter, traj_length):
        if traj_length > from_iter:
            traj_length = from_iter - 1
            sys.stdout.write(
                "trajectory length too long: set to " + str(traj_length) + "\n"
            )
        self.load_iter_data(from_iter)
        self.get_seg_histories(traj_length)
        traj_iters = np.zeros((traj_length, self.nSeg, self.nAtoms, 3))
        ic = traj_length - 1
        iH = 0
        nS = self.nSeg
        westList = self.westList.copy()
        for i in range(from_iter, from_iter - traj_length, -1):
            sys.stdout.write(
                "    gathering structures from iteration " + str(i) + "...\n"
            )
            self.load_iter_data(i)
            self.load_iter_coordinates()
            seg_history = self.seg_histories[:, iH]
            seg_history_index = np.zeros(nS).astype(int)
            last_index = np.zeros(nS).astype(
                int
            )  # list of final iterations for warped particles
            for iS in range(nS):
                if seg_history[iS] > 0:
                    seg_history_index[iS] = np.where(
                        np.logical_and(
                            self.segindList == seg_history[iS],
                            self.westList == westList[iS],
                        )
                    )[0][
                        0
                    ]  # segment indexes are local to the westfile, not global for the analysis set
                    last_index[iS] = 0
                elif seg_history[iS] < 0:
                    last_index[iS] = i - (from_iter - traj_length) - 1
            traj_iters[ic, :, :, :] = self.cur_iter_coords[seg_history_index, :, :]
            ic = ic - 1
            iH = iH + 1
        self.load_iter_data(from_iter)
        traj_iters = np.swapaxes(traj_iters, 0, 1)
        self.trajSet = [None] * self.nSeg
        for iS in range(self.nSeg):
            self.trajSet[iS] = traj_iters[iS, last_index[iS] :, :, :]

    def do_pca(self, arg):
        rough_pca, iteration, processCoordinates = arg
        iter_coords = self.get_iter_coordinates(iteration)

        # If  no good coords in this iteration, skip it
        if iter_coords.shape[0] == 0:
            return rough_pca

        processed_iter_coords = processCoordinates(iter_coords)
        rough_pca.partial_fit(processed_iter_coords)

        log.debug(f"{rough_pca.n_samples_seen_} samples seen")

        return rough_pca

    def do_full_pca(self, arg):

        ipca, iteration, processCoordinates, components_for_var = arg

        iter_coords = self.get_iter_coordinates(iteration)

        used_iters = 0
        # Keep adding coords until you have more than your components
        while iter_coords.shape[0] <= components_for_var:

            used_iters += 1

            _iter_coords = self.get_iter_coordinates(iteration + used_iters)
            if _iter_coords.shape[0] == 0:
                continue

            iter_coords = np.append(iter_coords, _iter_coords, axis=0)

        processed_iter_coords = processCoordinates(iter_coords)
        log.debug(
            f"About to run iPCA on  {processed_iter_coords.shape} processed coords"
        )
        ipca.partial_fit(processed_iter_coords)

        return ipca, used_iters

    def dimReduce(
        self,
        first_iter=1,
        first_rough_iter=None,
        last_iter=None,
        rough_stride=10,
        fine_stride=1,
    ):
        """
        Dimensionality reduction using the scheme specified in initialization.

        This just defines the dimensionality reduction scheme and builds the model -- it does NOT actually transform
        the data!

        Transforming the data is performed via reduceCoordinates(), which uses self.coordinates as set
            by this.

        Updates:
            - `self.coordinates`
            - `self.ndim`

        Returns
        -------
        None
        """

        log.debug(f"Running dimensionality reduction -- method: {self.dimReduceMethod}")

        # log.debug(self.coordSet)
        if self.dimReduceMethod == "pca":

            # Do this in a streaming way, iteration by iteration
            # First, do a "rough" PCA on the last 10% of the data to get the number of components that explain the
            #   variance cutoff.
            # This is necessary because with incremental PCA, there's no way to do this ahead of time.
            variance_cutoff = 0.95

            if last_iter is None:
                last_iter = self.maxIter

            rough_ipca = iPCA()

            if first_rough_iter is None:
                total_num_iterations = last_iter
                # Stride every 10th frame, so you're only doing the "rough" pca on 10% of the data
                if total_num_iterations > 100:
                    rough_iters = range(1, total_num_iterations, rough_stride)

                # But if you only have 100 frames or fewer, then just do the last-half.
                else:
                    rough_iters = range(total_num_iterations // 2, total_num_iterations)
            else:
                rough_iters = range(first_rough_iter, last_iter, rough_stride)

            for iteration in tqdm.tqdm(rough_iters, desc="Initial iPCA"):

                # TODO: Allow  chunking here so you don't have  to  go 1  by  1, but N by N
                # If you don't use 'fork' context here, this will break in Jupyter.
                # That's because processCoordinates is monkey-patched in. With 'spawn' (i.e. without fork), the module
                #   is re-imported in the child process. In the reimported  module, processCoordinates is undefined.
                # With 'fork', it preserves the monkey-patched version.
                # Additionally, 'fork' is a little faster than  spawn. Ironically, that's usually at the cost  of memory
                #   usage. But here, the memory being used by the main thread (and therefore being copied here) isn't
                #   that great -- the memory issue stems from it not being freed up between successive calls.
                with concurrent.futures.ProcessPoolExecutor(
                    max_workers=1, mp_context=mp.get_context("fork")
                ) as executor:
                    rough_ipca = executor.submit(
                        self.do_pca, [rough_ipca, iteration, self.processCoordinates]
                    ).result()

            components_for_var = (
                np.argmax(
                    np.cumsum(rough_ipca.explained_variance_ratio_) > variance_cutoff
                )
                + 1
            )
            log.debug(f"Keeping {components_for_var} components")
            components_for_var = min(
                components_for_var, (last_iter - first_iter) // fine_stride - 1
            )

            # Now do the PCA again, with that many components, using all the iterations.
            ipca = iPCA(n_components=components_for_var)

            extra_iters_used = 0
            for iteration in tqdm.tqdm(
                range(first_iter, last_iter, fine_stride), desc="iPCA"
            ):

                if extra_iters_used > 0:
                    extra_iters_used -= 1
                    log.debug(f"Already processed  iter  {iteration}")
                    continue

                # Try some stuff to help memory management. I think  a lot of memory is not being explicitly released
                #   here when I'm looping, because I can watch my swap usage steadily grow while it's running this loop.
                # https://stackoverflow.com/questions/1316767/how-can-i-explicitly-free-memory-in-python has some good
                #   details  on how memory may be freed by Python, but not necessarily recognized  as free by the OS.
                # One "guaranteed" way to free  memory back to the OS that's been released by Python is to do  the memory
                #   intensive operation  in a subprocess. So, maybe I need to do my partial fit in a subprocess.
                # In fact, I first moved partial_fit alone to a subprocess, but that didn't help. The issue isn't
                #   partial_fit, it's actually loading the coords.
                with concurrent.futures.ProcessPoolExecutor(
                    max_workers=1, mp_context=mp.get_context("fork")
                ) as executor:
                    ipca, extra_iters_used = executor.submit(
                        self.do_full_pca,
                        [ipca, iteration, self.processCoordinates, components_for_var],
                    ).result()

            self.coordinates = ipca
            self.ndim = components_for_var

        elif self.dimReduceMethod == "vamp":
            # TODO: I  don't think trajSet is initialized by itself -- you need to manually call get_traj_coordinates
            log.warning(
                "VAMP dimensionality reduction requires you to *manually* call get_traj_coordinates first, "
                "or self.trajSet will be all None. Make sure you've done that!"
            )

            ntraj = len(self.trajSet)
            data = [None] * ntraj
            for itraj in range(ntraj):
                data[itraj] = self.processCoordinates(self.trajSet[itraj])
            self.coordinates = coor.vamp(
                data,
                lag=self.vamp_lag,
                dim=self.vamp_dim,
                scaling=None,
                right=False,
                stride=1,
                skip=0,
            )
            self.ndim = self.coordinates.dimension()

        elif self.dimReduceMethod == "none":
            self.ndim = int(3 * self.nAtoms)

            # TODO: Why is this unused?
            # data = self.all_coords.reshape(-1, self.ndim)
            self.coordinates = self.Coordinates()
            # self.coordinates.transform = self.processCoordinates

    class Coordinates(object):
        """
        Fake Coordinates class, in case you don't want to use either PCA or VAMP for dimensionality reduction
        """

        # The class "constructor" - It's actually an initializer
        def __init__(self):
            self.explanation = "coordinate object"

        def transform(self, coords):
            return coords

    def reduceCoordinates(self, coords):
        """
        This performs the dimensionality reduction.

        dimReduce() defines self.coordinates, which is an object that has a .transform() function that produces the
        reduced data.

        reduceCoordinates() actually uses that coordinates object, transforms the coordinates,
        and returns the reduced data.

        The reduced coordinates are then stored in /auxdata for each iteration.

        Parameters
        ----------
        coords: array-like
            Array of coordinates to reduce.

        Returns
        -------
        Reduced data
        """

        log.debug("Reducing coordinates")

        if (
            self.dimReduceMethod == "none"
            or self.dimReduceMethod == "pca"
            or self.dimReduceMethod == "vamp"
        ):
            coords = self.processCoordinates(coords)
            coords = self.coordinates.transform(coords)
            return coords

        raise Exception("dimReduceMethod undefined in reduceCoordinates")

    def update_cluster_structures(self):
        """
        Find structures (i.e. sets of coordinates) corresponding to each clusters.

        Returns
        -------
        A dictionary where the keys are cluster indices, and the values are lists of coordinates (structures)
            in that cluster.
        """

        log.debug("Obtaining cluster structures...")

        assert self.clusters is not None, "Clusters have not been computed!"

        log.debug(f"Dtrajs len: {len(self.dtrajs)}, [0] shape: {self.dtrajs[0].shape}")

        cluster_structures = dict()
        cluster_structure_weights = dict()

        # Move this elsewhere, WE segment weights are useful to have outside of this
        all_seg_weights = np.full(int(sum(self.numSegments)), fill_value=None)

        i = 0
        # total_num_iterations = len(self.numSegments)
        total_num_iterations = self.maxIter
        # Don't include the last iteration, where dynamics didn't run
        for _iter in range(1, total_num_iterations - 1):
            iter_weights = self.seg_weights[_iter]

            # This is an array, not a dict, so index by... well, index, and not iter_number
            num_segs_in_iter = int(self.numSegments[_iter - 1])

            # log.debug(f"Found {num_segs_in_iter} in iter {_iter}")
            # log.debug(f"Updating indices {i} :  {i + num_segs_in_iter}")

            assert None not in iter_weights, f"None in iter {_iter}, {iter_weights}"

            all_seg_weights[i : i + num_segs_in_iter] = iter_weights

            i += num_segs_in_iter

        log.debug(f"Got {all_seg_weights.shape} seg weights")

        # Assign each segment to a cluster by iterating over coords
        # Track the "absolute" segment index because all_seg_weights is a flat list
        seg_idx = 0
        for iteration in range(1, total_num_iterations - 1):

            iter_coords = self.get_iter_coordinates(iteration)
            segs_in_iter = int(self.numSegments[iteration - 1])

            for _seg in range(segs_in_iter):

                # log.debug(f"Iteration {iteration}, segment {_seg}, segs in iter {segs_in_iter}")
                # iteration-1 because dtrajs has n_iterations-1 elements

                try:
                    cluster_idx = self.dtrajs[iteration - 1][_seg]

                # This *should* trip if there was no data for this segments
                except IndexError:
                    log.error(
                        f"Tried to get dtraj for seg {_seg} at iteration {iteration-1}"
                    )
                    continue

                if cluster_idx in self.removed_clusters:

                    raise Exception(
                        "This dtraj point was in a removed cluster -- this should never happen!"
                    )
                    # log.debug(f"Skipping cluster {cluster_idx}")
                    # continue

                if cluster_idx not in cluster_structures.keys():
                    cluster_structures[cluster_idx] = []
                    cluster_structure_weights[cluster_idx] = []

                seg_coords = iter_coords[_seg]
                cluster_structures[cluster_idx].append(seg_coords)
                cluster_structure_weights[cluster_idx].append(all_seg_weights[seg_idx])

                seg_idx += 1

        assert len(list(cluster_structures.keys())) == len(
            list(cluster_structure_weights.keys())
        ), "Structures and weights have different numbers of bins?"

        test_cluster = list(cluster_structures.keys())[0]
        assert len(cluster_structures[test_cluster]) == len(
            cluster_structure_weights[test_cluster]
        ), "First MSM bin has different numbers of structures and weights"

        self.cluster_structures = cluster_structures
        self.cluster_structure_weights = cluster_structure_weights

        log.debug("Cluster structure mapping completed.")
        log.debug(f"Cluster keys are {cluster_structures.keys()}")

    def do_clustering(self, arg):

        kmeans_model, iteration, cluster_args, processCoordinates = arg

        min_coords = 1

        # The first time we cluster, we need at least n_clusters datapoints.
        # Before the first clustering has been done, cluster_centers_ is unset, so use that to know if  we're  on the
        #   first round.
        if not hasattr(kmeans_model, "cluster_centers_"):
            log.debug(
                f"First batch to k-means, need a minimum of {cluster_args['n_clusters']} segments"
            )
            min_coords = cluster_args["n_clusters"]

        iter_coords = self.get_iter_coordinates(iteration)

        used_iters = 0
        # Keep adding coords until you have more than your components
        while iter_coords.shape[0] <= min_coords:

            used_iters += 1

            _iter_coords = self.get_iter_coordinates(iteration + used_iters)
            if _iter_coords.shape[0] == 0:
                continue

            iter_coords = np.append(iter_coords, _iter_coords, axis=0)

            log.debug(f"Have {iter_coords.shape[0]}, need {min_coords}")

        transformed_coords = self.coordinates.transform(processCoordinates(iter_coords))

        kmeans_model.partial_fit(transformed_coords)

        return kmeans_model, used_iters

    def do_discretization(self, arg):

        kmeans_model, iteration, processCoordinates = arg

        iter_coords = self.get_iter_coordinates(iteration)

        used_iters = 0
        # Keep adding coords until you have more than your components
        # This actually isn't necessary here like it is for the clustering, I could just return an empty array
        while iter_coords.shape[0] < 1:

            used_iters += 1

            _iter_coords = self.get_iter_coordinates(iteration + used_iters)
            if _iter_coords.shape[0] == 0:
                continue

            iter_coords = np.append(iter_coords, _iter_coords, axis=0)

        transformed_coords = self.coordinates.transform(processCoordinates(iter_coords))

        dtrajs = kmeans_model.predict(transformed_coords)

        # log.debug(f"Took {used_iters} extra iterations to process iteration {iteration}")

        return dtrajs, used_iters

    @ray.remote
    def do_ray_discretization(model, kmeans_model, iteration, processCoordinates):

        # model_id, kmeans_model_id, iteration, processCoordinates_id = arg

        # self = ray.get(model_id)
        # kmeans_model = ray.get(kmeans_model_id)
        # processCoordinates = ray.get(processCoordinates_id)
        self = model

        # Need to do this so the model's transformation array is writable -- otherwise predict chokes
        #   with 'buffer source array is read-only'.
        kmeans_model = deepcopy(kmeans_model)

        iter_coords = self.get_iter_coordinates(iteration)

        # If there are no coords for this iteration, return None
        if iter_coords.shape[0] == 0:
            return None, 0, iteration

        # Otherwise, apply the k-means model and discretize
        transformed_coords = self.coordinates.transform(processCoordinates(iter_coords))
        dtrajs = kmeans_model.predict(transformed_coords)

        return dtrajs, 1, iteration

    def cluster_coordinates(
        self,
        n_clusters,
        streaming=False,
        first_cluster_iter=1,
        use_ray=False,
        stratified=True,
        **_cluster_args,
    ):

        self.clustering_method = None

        if stratified:
            log.info("Beginning stratified clustering.")
            self.clustering_method = "stratified"
            self.cluster_stratified(
                n_clusters, streaming, first_cluster_iter, use_ray, **_cluster_args
            )

        # Make sure you know what you're doing if using this!
        else:
            log.info(
                "Beginning aggregate clustering. (Beware! This can produce poor clustering)"
            )
            self.clustering_method = "aggregated"
            self.cluster_aggregated(
                n_clusters, streaming, first_cluster_iter, use_ray, **_cluster_args
            )

    def cluster_aggregated(
        self,
        n_clusters,
        streaming=False,
        first_cluster_iter=1,
        use_ray=False,
        **_cluster_args,
    ):
        """
        Use k-means to cluster coordinates into `n_clusters` cluster centers, and saves the resulting cluster object
        to a file.

        Saved cluster file is named
        "<`self.model_name`>_clusters_s<`self.first_iter`>_e<`self.last_iter`>_nC<`self.n_clusters`>.h5"

        Updates:
            - `self.n_clusters`
            - `self.clusters`
            - `self.clusterFile`

        Parameters
        ----------
        n_clusters: int
            Number of cluster centers to use.

        streaming: boolean
            Whether to stream k-means clustering, or load all from memory.
            Not supported for vamp dimensionality reduction.

        **_cluster_args:
            Keyword arguments that will be passed directly to cluster_kmeans

        Returns
        -------

        """

        log.debug(f"Doing clustering on {n_clusters} clusters")

        self.n_clusters = n_clusters
        self.first_cluster_iter = first_cluster_iter
        # streaming = False

        if "metric" in _cluster_args.keys() or "k" in _cluster_args.keys():
            log.error(
                "You're passing pyemma-style arguments to k-means. K-means now uses sklearn, please update"
                "your code accordingly."
            )
            raise Exception(
                "PyEmma style arguments passed to kmeans, which is now based on sklearn"
            )

        # Set some default arguments, and overwrite them with the user's choices if provided
        cluster_args = {
            "n_clusters": n_clusters,
            "max_iter": 100,
        }
        cluster_args.update(_cluster_args)

        if streaming and not self.dimReduceMethod == "vamp":
            cluster_model = mini_kmeans(**cluster_args)
            # TODO: Any mini_batch_kmeans specific arguments?

        elif streaming and self.dimReduceMethod == "vamp":
            log.warning(
                "Streaming clustering is not supported for dimReduceMethod 'none'. Using standard k-means."
            )
            cluster_model = kmeans(**cluster_args)
            streaming = False

        else:
            cluster_model = kmeans(**cluster_args)

        if self.dimReduceMethod == "none":

            if not streaming:

                # TODO: Fix this to correctly use processCoordinates, like in the streaming case
                raise NotImplementedError(
                    "Non-streaming dimreduce None is currently broken"
                )

                _data = [
                    self.get_iter_coordinates(iteration).reshape(-1, 3 * self.nAtoms)
                    for iteration in range(1, self.maxIter)
                ]
                stacked_data = np.vstack(_data)

                if self.nAtoms > 1:
                    self.clusters = cluster_model.fit(stacked_data)

                # Else here is a little sketchy, but fractional nAtoms is useful for some debugging hacks.
                else:
                    self.clusters = cluster_model.fit(stacked_data)

                self.dtrajs = [
                    cluster_model.predict(iter_trajs) for iter_trajs in _data
                ]

            else:
                self.dtrajs = []

                extra_iters_used = 0
                for iteration in tqdm.tqdm(
                    range(first_cluster_iter, self.maxIter), desc="Clustering"
                ):

                    if extra_iters_used > 0:
                        extra_iters_used -= 1
                        log.debug(f"Already processed  iter  {iteration}")
                        continue

                    with concurrent.futures.ProcessPoolExecutor(
                        max_workers=1, mp_context=mp.get_context("fork")
                    ) as executor:
                        cluster_model, extra_iters_used = executor.submit(
                            self.do_clustering,
                            [
                                cluster_model,
                                iteration,
                                cluster_args,
                                self.processCoordinates,
                            ],
                        ).result()

                self.clusters = cluster_model

                # Now compute dtrajs from the final model
                for iteration in range(1, self.maxIter):
                    iter_coords = self.get_iter_coordinates(iteration)
                    transformed_coords = self.coordinates.transform(
                        self.processCoordinates(iter_coords)
                    )

                    self.dtrajs.append(cluster_model.predict(transformed_coords))

        elif self.dimReduceMethod == "pca" and streaming:

            self.dtrajs = []

            # continued = False
            extra_iters_used = 0
            for iteration in tqdm.tqdm(
                range(first_cluster_iter, self.maxIter), desc="Clustering"
            ):

                if extra_iters_used > 0:
                    extra_iters_used -= 1
                    log.debug(f"Already processed  iter  {iteration}")
                    continue

                with concurrent.futures.ProcessPoolExecutor(
                    max_workers=1, mp_context=mp.get_context("fork")
                ) as executor:
                    cluster_model, extra_iters_used = executor.submit(
                        self.do_clustering,
                        [
                            cluster_model,
                            iteration,
                            cluster_args,
                            self.processCoordinates,
                        ],
                    ).result()

            self.clusters = cluster_model

            # Now compute dtrajs from the final model
            extra_iters_used = 0

            # If we're not using Ray, then calculate serially
            if not use_ray:
                for iteration in tqdm.tqdm(
                    range(1, self.maxIter), desc="Discretization"
                ):

                    if extra_iters_used > 0:
                        extra_iters_used -= 1
                        log.debug(f"Already processed  iter  {iteration}")
                        continue

                    with concurrent.futures.ProcessPoolExecutor(
                        max_workers=1, mp_context=mp.get_context("fork")
                    ) as executor:
                        dtrajs, extra_iters_used = executor.submit(
                            self.do_discretization,
                            [cluster_model, iteration, self.processCoordinates],
                        ).result()

                    self.dtrajs.append(dtrajs)

            # If we want to use Ray
            else:

                # First, connect to the ray cluster
                self.check_connect_ray()

                # Submit all the discretization tasks to the cluster
                task_ids = []

                model_id = ray.put(self)
                cluster_model_id = ray.put(cluster_model)
                process_coordinates_id = ray.put(self.processCoordinates)

                # max_inflight = 50
                for iteration in tqdm.tqdm(
                    range(1, self.maxIter), desc="Submitting discretization tasks"
                ):

                    # if len(task_ids) > max_inflight:
                    #
                    #     # The number that need to be ready before we can submit more
                    #     num_ready = iteration - max_inflight
                    #     ray.wait(task_ids, num_returns=num_ready)

                    _id = self.do_ray_discretization.remote(
                        model_id, cluster_model_id, iteration, process_coordinates_id
                    )
                    task_ids.append(_id)

                # As they're completed, add them to dtrajs
                dtrajs = [None] * (self.maxIter - 1)

                # Do these in bigger batches, dtrajs aren't very big

                with tqdm.tqdm(
                    total=len(task_ids), desc="Retrieving discretized trajectories"
                ) as pbar:
                    while task_ids:
                        result_batch_size = 50
                        result_batch_size = min(result_batch_size, len(task_ids))

                        # Returns the first ObjectRef that is ready, with a 20s timeout
                        finished, task_ids = ray.wait(
                            task_ids, num_returns=result_batch_size, timeout=20
                        )
                        results = ray.get(finished)

                        for dtraj, _, iteration in results:
                            dtrajs[iteration - 1] = dtraj
                            pbar.update(1)
                            pbar.refresh()

                # Remove all empty elements from dtrajs and assign to self.dtrajs
                self.dtrajs = [dtraj for dtraj in dtrajs if dtraj is not None]

        elif self.dimReduceMethod == "vamp" and streaming:

            raise NotImplementedError("VAMP + streaming clustering is not supported.")

        elif (
            self.dimReduceMethod == "pca"
            or self.dimReduceMethod == "vamp"
            and not streaming
        ):

            if self.dimReduceMethod == "pca":
                transformed_data = []

                for iteration in range(1, self.maxIter):
                    iter_coords = self.get_iter_coordinates(iteration)

                    # Skip if  this is an empty iteration
                    if iter_coords.shape[0] == 0:
                        continue

                    transformed_data.append(
                        self.coordinates.transform(self.processCoordinates(iter_coords))
                    )
                    log.debug(f"Appended trajs for iter {iteration}")

                stacked_data = np.vstack(transformed_data)
                self.clusters = cluster_model.fit(stacked_data)
                self.dtrajs = [
                    cluster_model.predict(iter_trajs) for iter_trajs in transformed_data
                ]

            # TODO: Make sure this is returned in the shape (iteration, ...)
            elif self.dimReduceMethod == "vamp":
                log.warning("Clustering VAMP-reduced data still very experimental!")

                transformed_data = self.coordinates.get_output()

                self.clusters = cluster_model.fit(transformed_data)
                self.dtrajs = [
                    cluster_model.predict(iter_trajs) for iter_trajs in transformed_data
                ]

        self.clusterFile = (
            self.modelName
            + "_clusters_s"
            + str(self.first_iter)
            + "_e"
            + str(self.last_iter)
            + "_nC"
            + str(self.n_clusters)
            + ".h5"
        )

        # self.dtrajs = self.clusters.dtrajs
        assert self.dtrajs is not None

        log.debug("Clustering completed.")
        # log.debug(f"Dtrajs: {self.clusters.dtrajs}")
        # self.clusters.save(self.clusterFile, save_streaming_chain=True, overwrite=True)

    def cluster_stratified(
        self,
        n_clusters,
        streaming=True,
        first_cluster_iter=1,
        use_ray=True,
        bin_iteration=2,
        **_cluster_args,
    ):
        """
        Perform full-stratified clustering, enforcing independent clustering for trajectories within each WE bin.

        Parameters
        ----------
        n_clusters: int
            Number of cluster centers per WE bin.

        streaming: bool (default True)
            Must be True for now.

        first_cluster_iter: int
            Iteration to start clustering on.
            Discretization is always done on all iteration, but it may not be necessary or desirable to use all to
            cluster.

        use_ray: bool (default True)
            Must be True for now.

        bin_iteration: int (default 2)
            Iteration to obtain bin definitions from.

        **_cluster_args:
            Arguments passed through to sklearn.cluster.MiniBatchKMeans

        Returns
        -------
        """

        log.info(
            f"Obtaining bin definitions from iteration {bin_iteration} in file {self.fileList[0]}"
        )
        iteration = analysis.Run(self.fileList[0]).iteration(bin_iteration)

        # This provides backwards compatibility when loading WESTPA data from simulations where binning lived in westpa.binning
        # It's a little sketchy, but it import westpa.tools.binning under westpa.binning
        import importlib
        import westpa

        westpa.binning = importlib.import_module("westpa.tools.binning", "westpa.tools")

        bin_mapper = iteration.bin_mapper
        target_bin = bin_mapper.assign(iteration.target_state_pcoords)
        basis_bin = bin_mapper.assign(iteration.basis_state_pcoords)
        ignored_bins = np.concatenate([target_bin, basis_bin]).flatten()

        if not streaming or not use_ray:
            log.error(
                "Stratified clustering currently MUST run in streaming mode (and with ray enabled for "
                "discretization). Enabling both and continuing..."
            )
            streaming = True
            use_ray = True

        # Do the streaming clustering, but cluster each bin individually.
        stratified_clusters = StratifiedClusters(
            bin_mapper, self, n_clusters, ignored_bins, **_cluster_args
        )

        # ## Build the clustering model
        self.dtrajs = []
        extra_iters_used = 0
        for iteration in tqdm.tqdm(
            range(first_cluster_iter, self.maxIter), desc="Clustering"
        ):

            if extra_iters_used > 0:
                extra_iters_used -= 1
                log.debug(f"Already processed  iter  {iteration}")
                continue

<<<<<<< HEAD
            _iteration = analysis.Run(self.fileList[0]).iteration(iteration)
            ignored_bins = []
            try:
                target_bins = _iteration.bin_mapper.assign(_iteration.target_state_pcoords)
            except Exception:
                log.error(f"Couldn't get target bin for iteration {iteration}")
                target_bins = target_bin
            try:
                basis_bins = _iteration.bin_mapper.assign(_iteration.basis_state_pcoords)
            except Exception:
                log.error(f"Couldn't get basis bins for iteration{iteration}")
                basis_bins = []

            ignored_bins = np.concatenate([ignored_bins, target_bins, basis_bins]).flatten()
=======
            _iteration = analysis.Run(self.fileList[0]).iteration(max(2, iteration))
            ignored_bins = _iteration.bin_mapper.assign(_iteration.target_state_pcoords)
>>>>>>> 46164940

            with concurrent.futures.ProcessPoolExecutor(
                max_workers=1, mp_context=mp.get_context("fork")
            ) as executor:
                stratified_clusters, extra_iters_used = executor.submit(
                    self.do_stratified_clustering,
                    [
                        self,
                        stratified_clusters,
                        iteration,
                        self.processCoordinates,
                        ignored_bins,
                    ],
                ).result()

        self.clusters = stratified_clusters
        self.clusters.model = self

        self.n_clusters = n_clusters * (bin_mapper.nbins - 1)

        for i, model in enumerate(self.clusters.cluster_models):
            print(f"Model {i}: \t ", end=" ")
            try:
                print(model.cluster_centers_)
            except AttributeError:
                print("No cluster centers!")

        self.clusters.toggle = False
        self.launch_ray_discretization()

    def do_stratified_clustering(self, arg):
        """
        Perform the full-stratified clustering.
        """

        self, kmeans_models, iteration, processCoordinates, ignored_bins = arg

        bin_mapper = kmeans_models.bin_mapper

        min_coords = kmeans_models.cluster_args["n_clusters"]

        # The number of populated bins is the number of total bins - 1
        # we_bin_segs = [[] for _ in range(bin_mapper.nbins)]
        all_bins_have_segments = False

        # Until all bins are populated
        used_iters = -1
        iter_coords = []
        bin_segs = np.array([])
#        seen_we_bins = np.array([])
#        we_bin_segs = []

        # Maybe not even necessary to track iter_coords, just _iter_coords.
        # The problem with it as it stands is that assert -- imagine if I have to grab a second iteration
        while not all_bins_have_segments:

            if used_iters > -1:
                log.debug(
                    f"Still missing segs in bin {unique_bins[counts < min_coords]}. Pulled {used_iters+1} extra iter"
                )
                log.debug(
                    f"Had {list(zip(unique_bins, counts))}, need {min_coords}"
                )   

            if iteration + used_iters > self.maxIter:
                # TODO: Is this always a deal-breaker?
                log.warning(
                    f"At iteration {iteration}+{used_iters}, couldn't get segments in all bins, and no "
                    f"iterations left"
                )
                break

            used_iters += 1
            _iter_coords = self.get_iter_coordinates(iteration + used_iters)
            if used_iters == 0:
                iter_coords = _iter_coords
                pcoords = [x for x in self.pcoord0List]
            else:
                iter_coords = np.append(iter_coords, _iter_coords, axis=0)
                pcoords.extend(self.pcoord0List)
                log.info(f"After extension, pcoords: {len(pcoords)}, iter_coords: {iter_coords.shape}. Ignored: {ignored_bins}. Mapper: {bin_mapper}")

            # Map coords to WE bins
            pcoord_array = np.array(pcoords)
            assert pcoord_array.shape[0] == iter_coords.shape[0]

            #segment_in_target = self.is_WE_target(pcoord_array)
            
            # TODO: Clean this up later, this is repetitive w/ the we_bin_assignments below
            # non_target_pcoord_array = pcoord_array[~segment_in_target]
            #non_target_iter_coords = iter_coords[~segment_in_target]
            #log.debug(
            #    f"Segments {np.argwhere(segment_in_target)} were in target, and will be ignored"
            #)

            if len(pcoord_array) > 0:
                we_bin_assignments = bin_mapper.assign(pcoord_array)
            else:
                log.debug("Pcoords len 0, we_bin_assignments will be empty")
                we_bin_assignments = np.array([])

            # Select out stuff that ISN'T in the ignored bins, which should be target/basis
            non_ignored_bins = np.argwhere(~np.isin(we_bin_assignments, ignored_bins)).squeeze()
            log.debug(non_ignored_bins)
            log.info(f"{len(we_bin_assignments)} segments, {len(non_ignored_bins)} non-basin/target after ignoring {ignored_bins}")
            we_bin_assignments = we_bin_assignments[non_ignored_bins]

            all_bins_have_segments = False
            
            log.debug(f"Pcoord shape: {pcoord_array.shape}")
            log.debug(f"First hundred: {we_bin_assignments[:20]}")
            log.debug(f"First hundred: {pcoord_array[:20]}")
            #is_17 = np.argwhere(we_bin_assignments == 17)
            #log.debug(f"{len(is_17)} points are 17, they are {is_17}")
            unique_bins, counts = np.unique(we_bin_assignments, return_counts=True)
            all_bins_have_segments = np.all(counts >= min_coords)

#            seen_we_bins = np.unique(we_bin_assignments)
#            we_bin_segs = [[] for _ in seen_we_bins]
#
#            # Throw coords in their appropriate bins
#            #         print(iter_coords.shape)
#            for _bin_index, _bin in enumerate(seen_we_bins):
#                # Take the segments in this bin
#                segs_in_bin = np.argwhere(we_bin_assignments == _bin)
#
#                # squoze = np.squeeze(_iter_coords[segs_in_bin])
#
#                # Append them to we_bin_segs[_bin]
#                # we_bin_segs[_bin_index] holds the WE bin at seen_we_bins[_bin_index]
#                #we_bin_segs[_bin_index].extend(non_target_iter_coords[segs_in_bin])
#                we_bin_segs[_bin_index].extend(iter_coords[segs_in_bin])
#
#            bin_segs = np.array([len(_segs) >= min_coords for _segs in we_bin_segs])
#
#            # For the "ignored" bins, i.e. target bins where we're not actually clustering, don't worry about
#            #   getting enough segs. Just call it good.
#            for _bin in ignored_bins:
#
#                if _bin not in seen_we_bins:
#                    continue
#
#                # Need the actual index of the ignored bin
#                _bin_index = np.argwhere(seen_we_bins == _bin).flatten()
#                try:
#                    bin_segs[_bin_index] = True
#                except Exception as e:
#                    log.error(_bin_index)
#                    raise e
#
#            all_bins_have_segments = np.all(bin_segs)

        # By now, I have some segments in each WE bin.
        # Now, do clustering within each WE bin

        # for _bin in range(bin_mapper.nbins):
        # Only cluster in WE bins that things were actually assigned to
        for i, _bin in enumerate(unique_bins):

            if _bin in ignored_bins:
                continue

            segs_in_bin = np.argwhere(we_bin_assignments == _bin)
            log.debug(f'Bin {_bin}: Segs {segs_in_bin} \n Iter_coords: {iter_coords[segs_in_bin].shape}')

            transformed_coords = self.coordinates.transform(
                processCoordinates(np.squeeze(iter_coords[segs_in_bin]))
            )
            try:
                kmeans_models.cluster_models[_bin].partial_fit(transformed_coords)
            except ValueError as e:
                raise e

        return kmeans_models, used_iters

    def organize_stratified(self, use_ray=True):
        """
        Alternative to organize_fluxMatrix, for stratified clustering.

        Parameters
        ----------
        use_ray: bool
            If True, use Ray when calculating the cleaned fluxmatrix.

        Returns
        -------

        """

        # Find disconnected states
        fmatrix_original = self.fluxMatrixRaw.copy()
        from westpa import analysis

        iteration = analysis.Run(self.fileList[0]).iteration(2)
        bin_mapper = iteration.bin_mapper
        basis = bin_mapper.assign(iteration.basis_state_pcoords)
        target = bin_mapper.assign(iteration.target_state_pcoords)

        fmatrix = self.fluxMatrixRaw.copy()
        fmatrix[-1, -2] = 1.0
        connected_sets = find_connected_sets(fmatrix, directed=True)

        # states_to_keep = connected_sets[0]

        if len(connected_sets) == 1:
            log.info("Nothing to clean")
            #         return
            states_to_remove = []
        else:
            log.info(f"Cleaning {connected_sets[1:]}")
            states_to_remove = np.concatenate(connected_sets[1:])

        pre_cleaning_n_clusters_per_bin = [
            len(cluster_model.cluster_centers_)
            if hasattr(cluster_model, "cluster_centers_")
            else 0
            for cluster_model in self.clusters.cluster_models
        ]

        log.info(
            f"Pre-cleaning clusters per bin: "
            f"{list(zip(range(len(pre_cleaning_n_clusters_per_bin)), pre_cleaning_n_clusters_per_bin))}"
        )

        empty_we_bins = set()
        # Go through each WE bin, finding which clusters within it are not in the connected set
        #    and removing them.
        for we_bin in range(self.clusters.bin_mapper.nbins):

            if we_bin in self.clusters.target_bins:
                log.info(f"Skipping target bin {we_bin}")
                continue

            # consecutive_index = self.clusters.legitimate_bins.index(we_bin)
            consecutive_index = we_bin

            # offset = consecutive_index * self.clusters.n_clusters_per_bin
            offset = sum(
                pre_cleaning_n_clusters_per_bin[:we_bin]
                # [
                #     len(self.clusters.cluster_models[idx].cluster_centers_)
                #     if hasattr(self.clusters.cluster_models[idx], "cluster_centers_")
                #     else 0
                #     for idx in self.clusters.legitimate_bins[:consecutive_index]
                # ]
            )

            # Get all the clusters that would be contained in this bin
            # clusters_in_bin = range(offset, offset + self.clusters.n_clusters_per_bin)
            n_clusters_in_bin = 0
            if hasattr(
                self.clusters.cluster_models[consecutive_index], "cluster_centers_"
            ):
                n_clusters_in_bin = len(
                    self.clusters.cluster_models[consecutive_index].cluster_centers_
                )

            clusters_in_bin = range(offset, offset + n_clusters_in_bin,)
            log.info(f"Cluster models len: {len(self.clusters.cluster_models)}")
            log.info(
                f"WE Bin {we_bin} (consec. index {consecutive_index}) contains {n_clusters_in_bin} clusters {clusters_in_bin}"
            )

            # Find which of the removed clusters are in this
            bin_clusters_to_clean = np.intersect1d(states_to_remove, clusters_in_bin)

            # Before actually cleaning, check if we're not cleaning anything, or if we're cleaning everything

            # If not cleaning anything, just move on
            if len(bin_clusters_to_clean) == 0:
                continue

            # If cleaning EVERYTHING, handle this bin differently
            # We'll just re-map it to a "good" adjacent WE bin
            elif (
                not (we_bin in basis or we_bin in target)
                # and len(bin_clusters_to_clean) == self.clusters.n_clusters_per_bin
                and len(bin_clusters_to_clean) == clusters_in_bin
            ):
                empty_we_bins.add(we_bin)

                # raise Exception(
                log.warning(
                    f"All clusters from WE bin {we_bin} will be cleaned! (Target: {target} Basis: {basis})"
                )

            log.info(
                f"Cleaning {len(bin_clusters_to_clean)} clusters {bin_clusters_to_clean} from WE bin {we_bin}"
            )

            self.clusters.cluster_models[we_bin].cluster_centers_ = np.delete(
                self.clusters.cluster_models[we_bin].cluster_centers_,
                bin_clusters_to_clean - offset,
                0,
            )

        log.info(
            f"Started with {self.n_clusters} clusters, and removed {len(states_to_remove)}"
        )
        self.n_clusters = self.n_clusters - len(states_to_remove)
        log.debug(f"n_clusters is now {self.n_clusters}")

        # If a WE bin was completely emptied of cluster centers, map it to the nearest non-empty bin
        populated_we_bins = np.setdiff1d(
            range(self.clusters.bin_mapper.nbins), list(empty_we_bins)
        )
        for empty_we_bin in empty_we_bins:

            # Find the nearest non-empty bin
            nearest_populated_bin_idx = np.abs(
                empty_we_bin - populated_we_bins
            ).argmin()
            nearest_populated_bin = populated_we_bins[nearest_populated_bin_idx]

            log.warning(
                f"All clusters in WE Bin {empty_we_bin} cleaned - replacing with clusters from"
                f" WE bin {nearest_populated_bin}."
            )

            # Replace self.clusters.cluster_models[empty_we_bin].cluster_centers_ with
            #   self.clusters.cluster_models[nearest_nonempty_we_bin].cluster_centers_
            # self.clusters.cluster_models[
            #     empty_we_bin
            # ].cluster_centers_ = self.clusters.cluster_models[
            #     nearest_populated_bin
            # ].cluster_centers_
            self.clusters.we_remap[empty_we_bin] = nearest_populated_bin

        _running_total = 0
        for we_bin in range(self.clusters.bin_mapper.nbins):

            if we_bin in self.clusters.target_bins:
                #             log.info(f"Skipping ignored bin {we_bin}")
                continue

            clusters_in_bin = len(self.clusters.cluster_models[we_bin].cluster_centers_)
            _running_total += clusters_in_bin
            log.debug(
                f"{clusters_in_bin} in bin {we_bin}. Running total: {_running_total}"
            )

        # Now re-discretize
        self.clusters.toggle = False
        self.clusters.processing_from = False
        self.launch_ray_discretization()

        pcoord_sort_indices = self.get_cluster_centers()

        # And recalculate the flux matrix
        self.clusters.toggle = True
        self.clusters.processing_from = True
        self.get_fluxMatrix(*self._fluxMatrixParams, use_ray=use_ray)
        self.clusters.processing_from = False
        self.clusters.toggle = False

        # Set the cleaned matrix as fluxMatrix
        fluxMatrix = self.fluxMatrixRaw.copy()
        fluxMatrix = fluxMatrix[pcoord_sort_indices, :]
        fluxMatrix = fluxMatrix[:, pcoord_sort_indices]
        self.fluxMatrix = fluxMatrix / np.sum(fluxMatrix)

        self.fluxMatrixRaw = fmatrix_original

        self.indBasis = np.array([self.n_clusters])
        self.indTargets = np.array([self.n_clusters + 1])
        self.nBins = self.n_clusters + 2

        self.cluster_mapping = {x: x for x in range(self.n_clusters + 2)}

        # Sanity check that cleaning worked
        fmatrix = self.fluxMatrix.copy()
        fmatrix[-1, -2] = 1.0
        connected_sets = find_connected_sets(fmatrix, directed=True)
        log.info(
            f"After cleaning, shape is {fmatrix.shape} and disconnected sets are: {connected_sets[1:]}"
        )
        assert len(connected_sets[1:]) == 0, "Still not clean after cleaning!"

    def launch_ray_discretization(self):
        """
        Apply discretization in parallel, through Ray

        Returns
        -------

        Todo
        ====
        Replace manual discretization calls in cluster_coordinates with this
        Add flag to toggle between stratified and regular do_ray_discretization
        """

        self.check_connect_ray()

        self.dtrajs = []

        # Submit all the discretization tasks to the cluster
        task_ids = []

        model_id = ray.put(self)
        cluster_model_id = ray.put(self.clusters)
        process_coordinates_id = ray.put(self.processCoordinates)

        # max_inflight = 50
        for iteration in tqdm.tqdm(
            range(1, self.maxIter), desc="Submitting discretization tasks"
        ):

            _id = self.do_stratified_ray_discretization.remote(
                model_id, cluster_model_id, iteration, process_coordinates_id
            )
            task_ids.append(_id)

        # As they're completed, add them to dtrajs
        dtrajs = [None] * (self.maxIter - 1)

        # Do these in bigger batches, dtrajs aren't very big

        with tqdm.tqdm(
            total=len(task_ids), desc="Retrieving discretized trajectories"
        ) as pbar:
            while task_ids:
                result_batch_size = 50
                result_batch_size = min(result_batch_size, len(task_ids))

                # Returns the first ObjectRef that is ready, with a 20s timeout
                finished, task_ids = ray.wait(
                    task_ids, num_returns=result_batch_size, timeout=20
                )
                results = ray.get(finished)

                for dtraj, _, iteration in results:
                    dtrajs[iteration - 1] = dtraj
                    pbar.update(1)
                    pbar.refresh()

        # Remove all empty elements from dtrajs and assign to self.dtrajs
        self.dtrajs = [dtraj for dtraj in dtrajs if dtraj is not None]

        log.info("Discretization complete")

    def get_cluster_centers(self):
        """
        Standalone method to obtain average pcoords of all segments in each cluster.

        This functionality is contained in organize_fluxMatrix.

        TODO
        ====
        Remove duplicate code in organize_fluxMatrix.
        """

        # Get the average pcoord of trajs in each bin
        cluster_pcoord_centers = np.zeros((self.n_clusters + 2, self.pcoord_ndim))
        target_cluster_index = self.n_clusters + 1  # Target at -1
        basis_cluster_index = self.n_clusters  # basis at -2
        log.debug(f"Basis, target are {basis_cluster_index}, {target_cluster_index}")
        cluster_pcoord_centers[target_cluster_index] = self.target_bin_center
        cluster_pcoord_centers[basis_cluster_index] = self.basis_bin_center

        cluster_pcoord_range = np.zeros((self.n_clusters + 2, self.pcoord_ndim, 2))
        cluster_pcoord_range[target_cluster_index] = [
            self.target_bin_center,
            self.target_bin_center,
        ]
        cluster_pcoord_range[basis_cluster_index] = [
            self.basis_bin_center,
            self.basis_bin_center,
        ]

        cluster_pcoord_all = [[] for _ in range(self.n_clusters + 2)]

        for cluster in range(self.n_clusters):
            idx_traj_in_cluster = [np.where(dtraj == cluster) for dtraj in self.dtrajs]

            # Get the pcoord points that correspond to these dtraj points
            offset = 0
            pcoord_indices = []
            for i, idxs in enumerate(idx_traj_in_cluster):
                pcoord_idxs = offset + idxs[0]
                pcoord_indices.extend(pcoord_idxs)
                offset += len(self.dtrajs[i])

            if len(self.pcoordSet[pcoord_indices, 0]) == 0:
                target_bin_index = self.n_clusters + 1

                if not cluster == target_bin_index:
                    # log.warning(idx_traj_in_cluster)
                    log.warning(
                        f"No trajectories in cluster {cluster}! (Target was {target_bin_index})"
                    )

                cluster_pcoord_centers[cluster] = np.nan
                cluster_pcoord_range[cluster] = [np.nan, np.nan]
                cluster_pcoord_all.append([None])
                continue

            cluster_pcoord_centers[cluster] = np.nanmean(
                self.pcoordSet[pcoord_indices, 0], axis=0
            )
            cluster_pcoord_range[cluster] = [
                np.nanmin(self.pcoordSet[pcoord_indices, 0], axis=0),
                np.nanmax(self.pcoordSet[pcoord_indices, 0], axis=0),
            ]
            cluster_pcoord_all[cluster] = self.pcoordSet[pcoord_indices, 0]

        pcoord_sort_indices = np.argsort(cluster_pcoord_centers[:, 0])

        self.targetRMSD_centers = cluster_pcoord_centers[pcoord_sort_indices]
        self.targetRMSD_minmax = cluster_pcoord_range[pcoord_sort_indices]
        self.targetRMSD_all = np.array(cluster_pcoord_all)[pcoord_sort_indices]

        return pcoord_sort_indices

    @ray.remote
    def do_stratified_ray_discretization(
        model, kmeans_model, iteration, processCoordinates
    ):

        # model_id, kmeans_model_id, iteration, processCoordinates_id = arg

        import sys
        import westpa.core.binning
        sys.modules['westpa.binning'] = sys.modules['westpa.core.binning']

        # self = ray.get(model_id)
        # kmeans_model = ray.get(kmeans_model_id)
        # processCoordinates = ray.get(processCoordinates_id)
        self = model

        # Need to do this so the model's transformation array is writable -- otherwise predict chokes
        #   with 'buffer source array is read-only'.
        kmeans_model = deepcopy(kmeans_model)
        kmeans_model.model = self

        # for i, cluster_model in enumerate(kmeans_model.cluster_models):
        #     print(f"Model {i}: \t ", end=" ")
        #     try:
        #         print(cluster_model.cluster_centers_)
        #     except AttributeError:
        #         print("No cluster centers!")

        iter_coords = self.get_iter_coordinates(iteration)

        # If there are no coords for this iteration, return None
        if iter_coords.shape[0] == 0:
            return None, 0, iteration

        # Otherwise, apply the k-means model and discretize
        transformed_coords = self.coordinates.transform(processCoordinates(iter_coords))

        dtrajs = kmeans_model.predict(transformed_coords)

        return dtrajs, 1, iteration

    def load_clusters(self, clusterFile):
        """
        Load clusters from a file.

        Updates:
            - `self.clusters`
            - `self.n_clusters`

        Parameters
        ----------
        clusterFile: str
            Filename to load clusters from.

        Returns
        -------
        None
        """

        log.debug(f"Found saved clusters -- loading from {clusterFile}")

        self.clusters = pyemma.load(clusterFile)
        self.n_clusters = np.shape(self.clusters.clustercenters)[0]

    @ray.remote
    def get_iter_fluxMatrix_ray(model, processCoordinates, n_iter):

        # model_id, n_iter, processCoordinates_id = args

        # self = ray.get(model_id)
        # processCoordinates = ray.get(processCoordinates_id)
        self = model

        self.processCoordinates = processCoordinates

        self.clusters = deepcopy(self.clusters)
        self.clusters.model = self

        iter_fluxmatrix = self.get_iter_fluxMatrix(n_iter)

        return iter_fluxmatrix, n_iter

    def get_iter_fluxMatrix(self, n_iter):
        """
        Get the flux matrix for an iteration.

        1. Update state with data from the iteration you want to compute the flux matrix for
        2. Load transition data at the requested lag

        Parameters
        ----------
        n_iter

        Returns
        -------

        TODO
        ----
        This function is slow because of the call to get_transition_data_lag0(). See that function for more info.
        """

        # 1. Update state with data from the iteration you want to compute the flux matrix for
        # sys.stdout.write("iteration " + str(n_iter) + ": data \n")
        self.load_iter_data(n_iter)

        #  2. Load transition data at the requested lag
        if self.n_lag > 0:
            # If you're using more than 1 lag, obtain segment histories at that lag
            #   This means you have to look back one or more iterations

            # sys.stdout.write("segment histories \n")
            self.get_seg_histories(self.n_lag + 1)
            # sys.stdout.write(" transition data...\n")
            self.get_transition_data(self.n_lag)
        elif self.n_lag == 0:
            # If you're using a lag of 0, your coordinate pairs are just the beginning/end of the iteration.
            #   In that, it's not possible to have warps/recycles, since those are done handled between iterations.
            try:
                self.get_transition_data_lag0()
            except KeyError:
                log.warning(
                    f"No coordinates for iter {n_iter}, skipping this iter in fluxmatrix calculation"
                )
                return np.zeros(shape=(self.n_clusters + 2, self.n_clusters + 2))

        log.debug(f"Getting flux matrix for iter {n_iter} with {self.nSeg} segments")
        # If you used a lag of 0, transitions weights are just weightList
        # If you used a lag > 0, these include the weight histories from previous iterations
        # num_transitions = np.shape(self.transitionWeights)[0]

        # Create dedicated clusters for the target and basis states,
        # and reassign any points within the target or basis to those
        target_cluster_index = self.n_clusters + 1
        basis_cluster_index = self.n_clusters

        # (Segment, Atom, [lagged, current coord])
        log.debug(f"Coord pairlist shape is {self.coordPairList.shape}")

        # Get which coords are not NaN
        good_coords = ~np.isnan(self.coordPairList).any(axis=(1, 2, 3))

        # Assign a cluster to the lagged and the current coords
        reduced_initial = self.reduceCoordinates(
            self.coordPairList[good_coords, :, :, 0]
        )
        reduced_final = self.reduceCoordinates(self.coordPairList[good_coords, :, :, 1])

        # Wrap this in a try to make sure we unset the toggle
        # Note: This toggle is only used for stratified clusteirng, but it's set either way.
        self.clusters.toggle = True
        self.clusters.processing_from = True
        try:
            start_cluster = self.clusters.predict(reduced_initial)
            end_cluster = self.clusters.predict(reduced_final)
        except Exception as e:
            self.clusters.processing_from = False
            self.clusters.toggle = False
            raise e
        else:
            self.clusters.processing_from = False
            self.clusters.toggle = False

        log.debug(f"Cluster 0 shape: {start_cluster.shape}")

        # Record every point where you're in the target
        ind_end_in_target = np.where(self.is_WE_target(self.pcoord1List))

        if ind_end_in_target[0].size > 0:
            log.debug(
                "Number of post-transition target1 entries: "
                + str(ind_end_in_target[0].size)
                + "\n"
            )
        else:
            log.debug(f"No target1 entries. {ind_end_in_target}")

        # Get the index of every point
        ind_start_in_basis = np.where(self.is_WE_basis(self.pcoord0List[good_coords]))
        if ind_start_in_basis[0].size > 0:
            log.debug(
                "Number of pre-transition points in basis0: "
                + str(ind_start_in_basis[0].size)
                + "\n"
            )

        ind_end_in_basis = np.where(self.is_WE_basis(self.pcoord1List[good_coords]))
        if ind_end_in_basis[0].size > 0:
            log.debug(
                "Number of post-transition points in basis1: "
                + str(ind_end_in_basis[0].size)
                + "\n"
            )

        log.debug(
            f"Target cluster index is: {target_cluster_index},  basis cluster index is: {basis_cluster_index}"
        )

        # Re-assign points that were in either the target or the basis to the target or basis clusters
        end_cluster[ind_end_in_target] = target_cluster_index
        start_cluster[ind_start_in_basis] = basis_cluster_index
        end_cluster[ind_end_in_basis] = basis_cluster_index

        # coo_matrix takes in (Data, (x, y)) and then gives you a matrix, with the point at Data[i]
        #   placed at (x,y)[i]
        # Data here is just the number of segments since each segment is associated with 1 transition
        try:
            fluxMatrix = coo_matrix(
                (self.transitionWeights[good_coords], (start_cluster, end_cluster)),
                shape=(self.n_clusters + 2, self.n_clusters + 2),
            ).todense()
        except ValueError as e:
            log.error(
                f"Iter_fluxmatrix failed. Transition was from {start_cluster} -> {end_cluster} "
                f"\n\t(Total {self.n_clusters + 2} clusters)"
                f"\n\t(End in target: {ind_end_in_target})"
            )
            raise e

        # While the sparse matrix implementation is nice and efficient, using the np.matrix type is a little weird
        #   and fragile, and it's possible it'll be deprecated in the future.
        fluxMatrix = fluxMatrix.A

        return fluxMatrix

    def get_pcoord1D_fluxMatrix(self, n_lag, first_iter, last_iter, binbounds):
        self.n_lag = n_lag
        nBins = binbounds.size - 1
        fluxMatrix = np.zeros((nBins, nBins))
        nI = 0
        f = h5py.File(self.modelName + ".h5", "w")
        dsetName = (
            "/s"
            + str(first_iter)
            + "_e"
            + str(last_iter)
            + "_lag"
            + str(n_lag)
            + "_b"
            + str(nBins)
            + "/pcoord1D_fluxMatrix"
        )
        e = dsetName in f

        # Again, disable this file
        if True or not e:
            dsetP = f.create_dataset(dsetName, np.shape(fluxMatrix))
            for iS in range(first_iter + 1, last_iter + 1):
                if n_lag > 0:
                    fluxMatrixI = self.get_iter_pcoord1D_fluxMatrix(iS, binbounds)
                elif n_lag == 0:
                    log.debug(f"Calling with {iS}, {binbounds}")
                    fluxMatrixI = self.get_iter_pcoord1D_fluxMatrix_lag0(iS, binbounds)
                fluxMatrixI = fluxMatrixI / np.sum(
                    self.weightList
                )  # correct for multiple trees
                fluxMatrix = fluxMatrix + fluxMatrixI
                nI = nI + 1
                dsetP[:] = fluxMatrix / nI
                dsetP.attrs["iter"] = iS
            fluxMatrix = fluxMatrix / nI
        elif e:
            dsetP = f[dsetName]
            fluxMatrix = dsetP[:]
            try:
                nIter = dsetP.attrs["iter"]
            except Exception as e:
                nIter = first_iter + 1
                fluxMatrix = np.zeros((nBins, nBins))
                log.error(e)
            nI = 1
            if nIter < last_iter:
                for iS in range(nIter, last_iter + 1):
                    if n_lag > 0:
                        # TODO: Is this even implemented..?
                        fluxMatrixI = self.get_iter_pcoord1D_fluxMatrix(iS, binbounds)
                    if n_lag == 0:
                        fluxMatrixI = self.get_iter_pcoord1D_fluxMatrix_lag0(
                            iS, binbounds
                        )
                    fluxMatrix = fluxMatrix + fluxMatrixI
                    nI = nI + 1
                    dsetP[:] = fluxMatrix / nI
                    dsetP.attrs["iter"] = iS
                fluxMatrix = fluxMatrix / nI
        f.close()
        self.pcoord1D_fluxMatrix = fluxMatrix

    def get_iter_pcoord1D_fluxMatrix_lag0(self, n_iter, binbounds):
        """
        Compute a flux-matrix in the space of the 1D progress coordinate, at a given iteration.

        Parameters
        ----------
        n_iter: integer
            Iteration to compute flux matrix for

        binbounds: array-like
            Array of progress coordinate bin boundaries

        Returns
        -------
        The fluxmatrix at iteration n_iter.
        """

        # log.info(n_iter)
        # log.info(binbounds)

        log.debug("iteration " + str(n_iter) + ": solving fluxmatrix \n")

        self.load_iter_data(n_iter)

        weightList = self.weightList.copy()

        num_segments_in_iter = np.shape(self.weightList)[0]

        nBins = binbounds.size - 1
        fluxMatrix = np.zeros((nBins, nBins))

        # Lists of all parent and child pcoords
        pcoord0 = self.pcoord0List[:, 0]
        pcoord1 = self.pcoord1List[:, 0]

        # Assign parent/child pcoords to bins
        bins0 = np.digitize(pcoord0, binbounds)
        bins1 = np.digitize(pcoord1, binbounds)

        for seg_idx in range(num_segments_in_iter):
            # I THINK WHAT'S HAPPENING HERE IS:
            # The lowest binbound provided here should be smaller than the smallest possible
            #   value in the trajectory.
            # I.e., because of the way bins are defined for WE, you might have bin bounds like
            #   [0,1,2,3], where x>3 is in the basis and 0<x<1 is in the target. However, digitize
            #   would assign a point of 0.5, which should be in the target, to index 1.
            # I think this -1 corrects for that.

            from_bin_index = bins0[seg_idx] - 1
            to_bin_index = bins1[seg_idx] - 1

            # Set the weight of any segment that jumps more than 12 bins to 0?
            #   This seems super risky, and also originally this function didn't copy weightList, so it
            #   modified weightList in state for anything that runs after.
            # In particular, I think that's bad because if you have more than 12 bins, going from the target to
            #   the basis is going to be set to 0 by this logic.
            # So, I'm going to disable this for now...
            if False and np.abs(from_bin_index - to_bin_index) > 12:
                weightList[seg_idx] = 0.0

            fluxMatrix[from_bin_index, to_bin_index] = (
                fluxMatrix[from_bin_index, to_bin_index] + weightList[seg_idx]
            )

        return fluxMatrix

    def get_fluxMatrix(self, n_lag, first_iter, last_iter, use_ray=False):
        """
        Compute the matrix of fluxes at a given lag time, for a range of iterations.

        Checks if a file has been written named
        "<`self.modelName`>_s<`first_iter`>_e<`last_iter`>_lag<`n_lag`>_clust<`self.n_clusters`>.h5".
        If this file exists, load it and recalculate if it was calculated at an earlier iteration.
        Otherwise, write it.

        Updates:
            - `self.n_lag`
            - `self.errorWeight`
            - `self.errorCount`
            - `self.fluxMatrixRaw`

        Parameters
        ----------
        n_lag: int
            Number of lags to use.
        first_iter: int
            First iteration to use.
        last_iter: int
            Last iteration to use.

        Returns
        -------
        None

        """

        log.debug("Computing all flux matrices")

        self.n_lag = n_lag
        self.errorWeight = 0.0
        self.errorCount = 0

        self._fluxMatrixParams = [n_lag, first_iter, last_iter]

        # +2 because the basis and target states are the last two indices
        fluxMatrix = np.zeros((self.n_clusters + 2, self.n_clusters + 2))
        nI = 0

        fileName = (
            self.modelName
            + "-fluxmatrix-_s"
            + str(first_iter)
            + "_e"
            + str(last_iter)
            + "_lag"
            + str(n_lag)
            + "_clust"
            + str(self.n_clusters)
        )

        # Overwrite this file, don't try to read from it.  Hence the "w" flag
        # TODO: Maybe in the future return to this,
        #  but it caused more problems than it was worth when doing multiple runs.
        try:
            f = h5py.File(fileName + ".h5", "w")
        except BlockingIOError:
            # Janky -- if the file exists, pick a random name
            import random

            fileName += f"_{int(random.random()*1000):04d}"
            f = h5py.File(fileName + ".h5", "w")

        dsetName = "fluxMatrix"

        # FIXME: name this something descriptive or just use the 'in' statement in the if/elif
        fluxmatrix_exists_in_h5 = dsetName in f
        always_overwrite_fluxmatrix = True

        # If this data file does not contain a fluxMatrix entry, create it
        # For now, don't use a saved fluxmatrix, annoying to debug
        if always_overwrite_fluxmatrix or not fluxmatrix_exists_in_h5:
            # Create the fluxMatrix dataset
            dsetP = f.create_dataset(dsetName, np.shape(fluxMatrix))
            dsetP[:] = fluxMatrix

            # Add up the flux matrices for each iteration to get the flux matrix.
            # Then, save that matrix to the data file, along with the number of iterations used
            # FIXME: Duplicated code
            # The range is offset by 1 because you can't calculate fluxes for the 0th iteration
            if not use_ray:
                for iS in tqdm.tqdm(
                    range(first_iter + 1, last_iter + 1),
                    desc="Constructing flux matrix",
                ):
                    log.debug("getting fluxMatrix iter: " + str(iS) + "\n")

                    # fluxMatrixI = self.get_iter_fluxMatrix(iS)
                    with concurrent.futures.ProcessPoolExecutor(
                        max_workers=1, mp_context=mp.get_context("fork")
                    ) as executor:
                        fluxMatrixI = executor.submit(
                            self.get_iter_fluxMatrix, iS,
                        ).result()

                    fluxMatrix = fluxMatrix + fluxMatrixI
                    nI = nI + 1

                    # f = h5py.File(fileName + ".h5", "a")
                    dsetP = f[dsetName]
                    dsetP[:] = fluxMatrix / nI
                    dsetP.attrs["iter"] = iS
                    log.debug(f"Completed flux matrix for iter {iS}")

            # If we're running through Ray..
            else:

                # First, connect to the ray cluster
                self.check_connect_ray()

                # Submit all the tasks for iteration fluxmatrix calculations
                task_ids = []

                model_id = ray.put(self)
                processCoordinates_id = ray.put(self.processCoordinates)

                # max_inflight = 70
                for iteration in tqdm.tqdm(
                    range(first_iter + 1, last_iter + 1),
                    desc="Submitting fluxmatrix tasks",
                ):

                    # Allow 1000 in flight calls
                    # This is buggy, so disable for now.
                    # For example, if i = 5000, this call blocks until that
                    # 4000 of the object_refs in result_refs are ready
                    # and available.
                    # See: https://docs.ray.io/en/latest/ray-design-patterns/limit-tasks.html
                    # if len(task_ids) > max_inflight:
                    #
                    #     # The number that need to be ready before we can submit more
                    #     num_ready = iteration - max_inflight
                    #     log.info(f"At iteration {iteration}, waiting to submit more jobs until {num_ready} are ready")
                    #     ready, notready = ray.wait(task_ids, num_returns=num_ready)
                    #     log.info(f"At iteration {iteration}, {len(ready)} jobs are ready {len(notready)} not, submitting more.")

                    # log.debug(f"Submitted fluxmatrix task iteration {iteration}")
                    _id = self.get_iter_fluxMatrix_ray.remote(
                        model_id, processCoordinates_id, iteration
                    )

                    task_ids.append(_id)

                # Wait for them to complete
                # Process results as they're ready, instead of in submission order
                #  See: https://docs.ray.io/en/latest/ray-design-patterns/submission-order.html
                # Additionally, this batches rather than getting them all at once, or one by one.

                with tqdm.tqdm(
                    total=(last_iter - first_iter), desc="Retrieving flux matrices"
                ) as pbar:
                    while task_ids:
                        result_batch_size = 50
                        result_batch_size = min(result_batch_size, len(task_ids))
                        log.debug(
                            f"Waiting for {result_batch_size} results ({len(task_ids)} total remain)"
                        )

                        # Returns the first ObjectRefs that are ready, with a 60s timeout.
                        finished, task_ids = ray.wait(
                            task_ids, num_returns=result_batch_size, timeout=20
                        )
                        results = ray.get(finished)
                        log.debug(f"Obtained {len(results)} results")

                        # Add each matrix to the total fluxmatrix
                        for _fmatrix, _iter in results:
                            fluxMatrix = fluxMatrix + _fmatrix
                            pbar.update(1)
                            pbar.refresh()

                log.info("Fluxmatrices all obtained")

                # Write the H5. Can't do this per-iteration, because we're not guaranteed to be going sequentially now

                nI = last_iter - first_iter
                dsetP = f[dsetName]
                dsetP[:] = fluxMatrix / nI
                dsetP.attrs["iter"] = nI

            f.close()

            # Normalize the flux matrix by the number of iterations that it was calculated with
            fluxMatrix = fluxMatrix / nI

        # If this datafile DOES contain a fluxMatrix entry...
        # This should never run now.
        elif fluxmatrix_exists_in_h5:

            log.info("Fluxmatrix already exists in h5 file, loading saved.")

            # Load the existing fluxMatrix
            dsetP = f[dsetName]
            fluxMatrix = dsetP[:]
            nIter = dsetP.attrs["iter"]
            # f.close()
            nI = 1

            # If the flux matrix was calculated at an earlier iteration than the current/requested last iteration, then
            #   recalculate it and update it.
            # TODO: Check if first_iter changed too? That's not stored anywhere

            #  For now, just always overwrite any saved data.
            # if nIter < last_iter:
            if True:
                log.warning(f"Ignoring any saved fluxmatrix in {fileName}.h5")
                for iS in range(nIter, last_iter + 1):
                    fluxMatrixI = self.get_iter_fluxMatrix(iS)
                    fluxMatrix = fluxMatrix + fluxMatrixI
                    nI = nI + 1
                    # f = h5py.File(fileName + ".h5", "a")
                    dsetP = f[dsetName]
                    dsetP[:] = fluxMatrix / nI
                    dsetP.attrs["iter"] = iS
                    # f.close()
                    sys.stdout.write("getting fluxMatrix iter: " + str(iS) + "\n")
                f.close()
                fluxMatrix = fluxMatrix / nI

        f.close()

        # Update state with the new, updated, or loaded from file fluxMatrix.
        self.fluxMatrixRaw = fluxMatrix

    def organize_fluxMatrix(self, use_ray=False, **args):

        if not hasattr(self, "clustering_method"):
            log.warning(
                "self.clustering_method is not set. This may be a model saved before stratified was "
                "implemented, or you may not have run cluster_coordinates! "
                "Assuming the former and setting to aggregated."
            )

            self.clustering_method = "aggregated"

        if self.clustering_method == "stratified":
            self.organize_stratified(use_ray)

            # TODO: Respect do_cleaning=False for blockwise stratified

        elif self.clustering_method == "aggregated":

            # If the user has manually specified states to keep, skip the normal cleaning, and just do what they said
            if "states_to_keep" in args.keys():
                self.organize_aggregated(use_ray=use_ray, **args)
                return

            # self.organize_aggregated(use_ray, **args)

            fmatrix = self.fluxMatrixRaw.copy()
            # Add recycling to avoid detecting the target as a sink
            fmatrix[-1, -2] = 1.0

            flat_raw_islands = np.sort(
                [i for s in find_connected_sets(fmatrix, directed=True)[1:] for i in s]
            )

            new_args = {k: v for k, v in args.items()}
            new_args["do_cleaning"] = False
            states_to_keep = self.organize_aggregated(
                use_ray=use_ray, **new_args
            ).astype(bool)

            regular_clean = np.argwhere(~states_to_keep)

            if len(flat_raw_islands) > 0:
                states_to_keep[flat_raw_islands] = False

            states_to_keep[[self.n_clusters, self.n_clusters + 1]] = True

            modified_clean = np.argwhere(~states_to_keep)

            log.debug(
                f"Modified cleaning added states {np.setdiff1d(modified_clean, regular_clean)}"
            )

            # If you didn't want to do cleaning, you've gone far enough, return the list of good state indices
<<<<<<< HEAD
            if 'do_cleaning' in args.keys() and not args["do_cleaning"]:
=======
            if "do_cleaning" in args.keys() and not args["do_cleaning"]:
>>>>>>> 46164940
                return np.argwhere(states_to_keep)

            # Otherwise, carry on and actually clean
            new_args = {k: v for k, v in args.items()}
            new_args["states_to_keep"] = np.argwhere(states_to_keep)
            self.organize_aggregated(use_ray=use_ray, **new_args)

            return np.argwhere(states_to_keep)

        else:
            raise Exception(
                f"Unrecognized clustering_method (Had: {self.clustering_method})"
            )

    def organize_aggregated(
        self, use_ray=False, do_cleaning=True, states_to_keep=None, rediscretize=True
    ):
        """
        Do some cleaning on the flux matrix, and update state with the cleaned flux matrix.

        Namely:
            - Remove unvisited clusters
            - Remove bins with no connectivity
            - Sort along the bins' projection in pcoord 1

        Parameters
        ----------
        ray_args : dict
            Dictionary whose values are currently unused, but containing an 'address' and 'password' key will enable
            Ray.

        do_cleaning : bool
            If true, clean self.fluxMatrixRaw and re-discretize to produce self.fluxMatrix. If false, just return
            the list of good states to keep.

        Returns
        -------
        None

        TODO
        ----
        Break this up into find_traps() and clean_traps(list_of_traps).
        """

        original_fluxmatrix = self.fluxMatrixRaw.copy()

        log.debug("Cleaning flux matrix")

        # Discretize trajectories via clusters
        # Get the indices of the target and basis clusters
        target_cluster_index = self.n_clusters + 1  # Target at -1
        basis_cluster_index = self.n_clusters  # basis at -2

        # This tracks which clusters are going to be cleaned from the flux matrix.
        # A 0 means it'll be cleaned, a 1 means it'll be kept.
        good_clusters = np.ones(self.n_clusters + 2)

        cluster_pcoord_centers = np.zeros((self.n_clusters + 2, self.pcoord_ndim))
        # cluster_pcoord_centers[indTargetCluster]=self.target_rmsd
        cluster_pcoord_centers[target_cluster_index] = self.target_bin_center
        # cluster_pcoord_centers[indBasisCluster]=self.get_reference_rmsd(self.basis_coords)
        cluster_pcoord_centers[basis_cluster_index] = self.basis_bin_center

        # Just initialize this to some positive nonzero value to kick off the while loop
        nTraps = 1000
        fluxMatrixTraps = self.fluxMatrixRaw.copy()
        while nTraps > 0:
            nTraps = 0
            for cluster_index in range(self.n_clusters):
                # Get the indices of the dtraj points in this cluster
                idx_traj_in_cluster = [
                    np.where(dtraj == cluster_index) for dtraj in self.dtrajs
                ]

                # Get the pcoord points that correspond to these dtraj points
                offset = 0
                pcoord_indices = []
                for i, idxs in enumerate(idx_traj_in_cluster):
                    pcoord_idxs = offset + idxs[0]
                    pcoord_indices.extend(pcoord_idxs)
                    offset += len(self.dtrajs[i])

                # Get the number of dtraj points in this cluster
                n_in_cluster = np.sum([x[0].shape for x in idx_traj_in_cluster])

                # If this cluster is unvisited in the trajectories, set good_cluster to False
                # if np.shape(idx_traj_in_cluster)[1] == 0:
                if n_in_cluster == 0:
                    good_clusters[cluster_index] = 0

                # Otherwise, get the average pcoord of the points in the cluster
                elif n_in_cluster > 0:
                    # cluster_pcoord_centers[iC]=np.mean(self.get_reference_rmsd(self.coordSet[idx_traj_in_cluster[0],:,:]))
                    # The coordinate of this cluster center is the average pcoord of all points in it

                    try:
                        cluster_pcoord_centers[cluster_index] = np.nanmean(
                            self.pcoordSet[pcoord_indices, 0], axis=0
                        )
                    except IndexError as e:
                        log.error(f"Offset is {offset}")
                        log.error(pcoord_indices)
                        raise e

                # Get the total flux along the row and col of this index
                net_flux = np.sum(fluxMatrixTraps[:, cluster_index]) + np.sum(
                    fluxMatrixTraps[cluster_index, :]
                )

                # If both the row and column are all zero, this is an unvisited state, so set good_clusters to 0/False
                if net_flux == 0.0:
                    good_clusters[cluster_index] = 0

                # If the sum along the row and column are nonzero
                if net_flux > 0:
                    # Get all the clusters that *aren't* the one we're looking at
                    all_other_cluster_indices = np.setdiff1d(
                        range(self.n_clusters), cluster_index
                    )

                    # Look at all the flux FROM other clusters
                    total_flux_in = np.sum(
                        fluxMatrixTraps[cluster_index, all_other_cluster_indices]
                    )

                    # And look at all the flux TO other clusters
                    total_flux_out = np.sum(
                        fluxMatrixTraps[all_other_cluster_indices, cluster_index]
                    )

                    # If either the flux from or the flux to other clusters are all zero,
                    #   then this is a source or sink respectively.
                    # So, clean it
                    if total_flux_in == 0.0 or total_flux_out == 0.0:
                        nTraps = nTraps + 1
                        good_clusters[cluster_index] = 0
                        fluxMatrixTraps[:, cluster_index] = 0.0
                        fluxMatrixTraps[cluster_index, :] = 0.0

            # Make sure we don't clean the target or basis clusters
            good_clusters[basis_cluster_index] = 1
            good_clusters[target_cluster_index] = 1

        # If a list of states to keep has been provided, forget everything we just did, and only clean those.
        # Still run the above, rather than putting the else for this if clause around it,
        #   so that we still get the cluster pcoords from it.
        if states_to_keep is not None:
            good_clusters[:] = 0
            good_clusters[states_to_keep] = 1

        if not do_cleaning:
            return good_clusters

        # Store this array. 1 if a cluster is good, 0 otherwise.
        clusters_good = np.copy(good_clusters)

        # Get all the visited and non-trap clusters, which we want to keep, and make fluxMatrix from those
        good_clusters = np.squeeze(np.where(good_clusters > 0))
        fluxMatrix = self.fluxMatrixRaw[good_clusters, :]
        fluxMatrix = fluxMatrix[:, good_clusters]

        # Get the RMSD centers for all of the clusters we want to keep
        cluster_pcoord_centers = cluster_pcoord_centers[good_clusters]
        # Get the indices that sort it, in pcoord 0
        pcoord_sort_indices = np.argsort(cluster_pcoord_centers[:, 0])
        # And update the model's RMSD cluster centers to just include the sorted clusters to keep
        self.targetRMSD_centers = cluster_pcoord_centers[pcoord_sort_indices]

        # Sort fluxmatrix using the sorted indices, columns and then rows
        fluxMatrix = fluxMatrix[pcoord_sort_indices, :]
        fluxMatrix = fluxMatrix[:, pcoord_sort_indices]

        # Renormalize the new flux matrix
        self.fluxMatrix = fluxMatrix / np.sum(
            fluxMatrix
        )  # average weight transitioning or staying put should be 1

        # Update the index of the basis and target states to account for their position in the new sorted clusters
        originalClusters = good_clusters[pcoord_sort_indices]
        # log.debug(f"Good clusters: {good_clusters}")
        self.indBasis = np.where(originalClusters == basis_cluster_index)[0]
        self.indTargets = np.where(originalClusters == target_cluster_index)[0]
        log.debug(f"indBasis:  {self.indBasis}, indTargets: {self.indTargets}")
        log.debug(
            f"Sanity check -- basis:  {self.targetRMSD_centers[self.indBasis]}, target: {self.targetRMSD_centers[self.indTargets]}"
        )

        # Save the new, sorted clusters
        self.originalClusters = originalClusters

        # Update binCenters with the new, sorted centers
        self.binCenters = cluster_pcoord_centers[pcoord_sort_indices]
        self.nBins = np.shape(self.binCenters)[0]

        # Remove the cluster structure dict entries corresponding to removed clusters
        removed_clusters = np.argwhere(clusters_good == 0).squeeze()

        # log.debug(f"Good clusters are {clusters_good}")
        log.debug(f"Removed clusters were {removed_clusters}")
        self.removed_clusters = removed_clusters

        # TODO: Since I re-discretize below, this is no longer necessary.
        #  For now, set it to 1:1 for backwards compatibility
        # After cleaning, the cluster indices may no longer be consecutive.
        #  So, when I do the cleaning, I need to build a mapping of old, nonconsecutive cluster indices from the
        #  non-cleaned matrix, to new, consecutive indices.
        # That's like collapsing the nonconsecutive list. In other words, imagine I started with 5 clusters [0,1,2,3,4]
        #   and clean cluster 2. Now, I'll still have clusters labeled as [0,1,3,4], but my steady-state distribution
        #   is only 4 elements. So indexing element 4 won't do anything.
        cluster_mapping = {x: x for x in range(self.n_clusters + 2)}
        n_removed = 0
        for key in cluster_mapping.keys():
            if key in self.removed_clusters:
                n_removed += 1
            cluster_mapping[key] = cluster_mapping[key] - n_removed

        # TODO: This is unused, which is why it's just set to a 1:1. This is legacy, but left in for compatibility
        #   with the restart plugin which expects it.
        # log.debug(f"New cluster mapping is  {cluster_mapping}")
        self.cluster_mapping = cluster_mapping
        self.cluster_mapping = {
            x: x for x in range(self.clusters.cluster_centers_.shape[0])
        }

        # Remove the bad clusters from the set of cluster centers. Thus, they won't be used by self.clusters.predict
        #   in the future.
        self.clusters.cluster_centers_ = np.delete(
            self.clusters.cluster_centers_, removed_clusters, 0
        )

        # TODO: Don't duplicate code from cluster_coordinates!!
        # TODO: You don't actually need to rediscretize every point -- just the removed ones.  Do this  later to make
        #   this more efficient.
        self.dtrajs = []

        first_iter, last_iter = 1, self.maxIter

        if rediscretize and not use_ray:
            extra_iters_used = 0
            for iteration in tqdm.tqdm(
                range(first_iter, last_iter), desc="Post-cleaning rediscretization"
            ):

                if extra_iters_used > 0:
                    extra_iters_used -= 1
                    log.debug(f"Already processed  iter  {iteration}")
                    continue

                with concurrent.futures.ProcessPoolExecutor(
                    max_workers=1, mp_context=mp.get_context("fork")
                ) as executor:
                    dtrajs, extra_iters_used = executor.submit(
                        self.do_discretization,
                        [self.clusters, iteration, self.processCoordinates],
                    ).result()

                    self.dtrajs.append(dtrajs)

        # If we're using Ray...
        elif rediscretize and use_ray:

            # First, connect to the ray cluster
            self.check_connect_ray()

            # Submit all the discretization tasks to the cluster
            task_ids = []

            model_id = ray.put(self)
            cluster_model_id = ray.put(self.clusters)
            process_coordinates_id = ray.put(self.processCoordinates)

            # max_inflight = 50
            for iteration in tqdm.tqdm(
                range(first_iter, last_iter), desc="Submitting discretization tasks"
            ):
                # if len(task_ids) > max_inflight:
                #
                #     # The number that need to be ready before we can submit more
                #     num_ready = iteration - max_inflight
                #     ray.wait(task_ids, num_returns=num_ready)

                _id = self.do_ray_discretization.remote(
                    model_id, cluster_model_id, iteration, process_coordinates_id
                )
                task_ids.append(_id)

            # As they're completed, add them to dtrajs
            dtrajs = [None] * (last_iter - first_iter)

            # Do these in bigger batches, dtrajs aren't very big

            with tqdm.tqdm(
                total=len(task_ids), desc="Retrieving discretized trajectories"
            ) as pbar:
                while task_ids:
                    result_batch_size = 50
                    result_batch_size = min(result_batch_size, len(task_ids))

                    # Returns the first ObjectRef that is ready, with a 20s timeout
                    finished, task_ids = ray.wait(
                        task_ids, num_returns=result_batch_size, timeout=20
                    )
                    results = ray.get(finished)

                    for dtraj, _, iteration in results:
                        dtrajs[iteration - 1] = dtraj
                        pbar.update(1)
                        pbar.refresh()

            # Remove all empty elements from dtrajs and assign to self.dtrajs
            self.dtrajs = [dtraj for dtraj in dtrajs if dtraj is not None]

        self.removed_clusters = []

        # Update self.n_clusters to account for any removed clusters
        self.n_clusters -= n_removed

        # Rebuild the fluxmatrix with whatever params were originally provided
        self.get_fluxMatrix(*self._fluxMatrixParams, use_ray=use_ray)

        # # The new, organized fluxmatrix is the result of computing the new fluxmatrix, on the new set of bins.
        new_fluxMatrix = self.fluxMatrixRaw.copy()

        # Do the same sorting and organization we did above on the "raw" fluxmatrix, for consistency.
        new_fluxMatrix = new_fluxMatrix[pcoord_sort_indices, :]
        new_fluxMatrix = new_fluxMatrix[:, pcoord_sort_indices]

        # Renormalize the new flux matrix
        new_fluxMatrix = new_fluxMatrix / np.sum(
            new_fluxMatrix
        )  # average weight transitioning or staying put should be 1

        self.fluxMatrixRaw = original_fluxmatrix
        self.fluxMatrix = new_fluxMatrix

    def get_model_clusters(self):
        """
        Used by get_iter_aristoffian(). Untested and un-debugged, use at your own risk.

        Updates:
        - self.model_clusters
        """
        # define new clusters from organized flux matrix corresponding to model

        log.critical(
            "This function is untested, and may rely on other untested parts of this code. Use with extreme caution."
        )

        clustercenters = np.zeros((self.n_clusters + 2, self.ndim))
        clustercenters[0 : self.n_clusters, :] = self.clusters.clustercenters
        if self.dimReduceMethod == "none":
            coords = np.array([self.basis_coords, self.reference_coord])
            clustercenters[self.n_clusters :, :] = self.reduceCoordinates(
                coords
            )  # add in basis and target
            self.model_clusters = clustering.AssignCenters(
                self.reduceCoordinates(clustercenters[self.originalClusters, :]),
                metric="euclidean",
                stride=1,
                n_jobs=None,
                skip=0,
            )
        if self.dimReduceMethod == "pca" or self.dimReduceMethod == "vamp":
            coords = np.array(
                [
                    self.reduceCoordinates(self.basis_coords),
                    self.reduceCoordinates(self.reference_coord),
                ]
            )
            clustercenters[self.n_clusters :, :] = np.squeeze(
                coords
            )  # add in basis and target

            self.model_clusters = clustering.AssignCenters(
                clustercenters[self.originalClusters, :],
                metric="euclidean",
                stride=1,
                n_jobs=None,
                skip=0,
            )

    def get_Tmatrix(self):
        """
        Compute the transition matrix from the flux matrix.
        Corrects the "target" states to be true sink states.

        More specifically:
            - row-normalizes the flux matrix,
            - sets any states with 0 flux ot (i.e. sinks) to have 1.0
            - sets target bins to uniformly recycle into basis bins

        Updates:
            - `self.Tmatrix`

        Returns
        -------
        None
        """

        log.debug("Computing transition matrix")

        # Get a copy of the flux matrix
        fluxmatrix = self.fluxMatrix.copy()
        # Get the dimension of the flux matrix
        fluxmatrix_shape = np.shape(fluxmatrix)
        # Add up the total flux on each row, i.e. from each state
        fluxes_out = np.sum(fluxmatrix, 1)

        # For each state
        for state_idx in range(fluxmatrix_shape[0]):
            # For positive definite flux, set the matrix elements based on normalized fluxes
            if fluxes_out[state_idx] > 0:
                fluxmatrix[state_idx, :] = (
                    fluxmatrix[state_idx, :] / fluxes_out[state_idx]
                )

            # If the flux is zero, then consider it all self-transition
            # FIXME: this if can be an elif
            if fluxes_out[state_idx] == 0.0:
                fluxmatrix[state_idx, state_idx] = 1.0

        # Make the transition matrix a steady-state matrix
        # Identify the bins corresponding to target states.
        sinkBins = self.indTargets  # np.where(avBinPnoColor==0.0)

        # Get the number of sink bins
        n_sink_bins = np.shape(sinkBins)
        n_sink_bins = n_sink_bins[0]

        # TODO: The goal here is to correct for the transition probabilities out of the sink state. Not
        #   sure I fully understand this implementation, but that's the goal.
        # Correction: I think this sets all the sink bins to recycle to the basis
        sinkRates = np.zeros((1, self.nBins))
        sinkRates[0, self.indBasis] = 1.0 / self.indBasis.size
        tmatrix = fluxmatrix.copy()
        tmatrix[sinkBins, :] = np.tile(sinkRates, (n_sink_bins, 1))

        self.Tmatrix = tmatrix

    def get_eqTmatrix(self):
        Mt = self.fluxMatrix.copy()
        n = np.shape(Mt)[0]
        indSpace = np.arange(n).astype(int)
        indSpace = np.setdiff1d(indSpace, np.append(self.indTargets, self.indBasis))
        Mt = Mt[indSpace, :]
        Mt = Mt[:, indSpace]
        nR = np.shape(Mt)
        sM = np.sum(Mt, 1)
        for iR in range(nR[0]):
            if sM[iR] > 0:
                Mt[iR, :] = Mt[iR, :] / sM[iR]
            if sM[iR] == 0.0:
                Mt[iR, iR] = 1.0
        self.Tmatrix = Mt

    def get_steady_state(self, flux_fractional_convergence=1e-4, max_iters=1):
        """"
        Get the steady-state distribution for the transition matrix.
        Uses scipy eigensolver to obtain an initial guess, then refines that using inverse iteration.

        Parameters
        ----------
        flux_fractional_convergence: (optional, default=1e-4) float
            Convergence of the

        max_iters: (optional, default=100) int

        Notes
        -----
        Transition matrices generated from WE data may have entries spanning many orders of magnitude, and may have
        extremely high condition numbers.
        Furthermore, the smallest entries may be those near the target state, which are also the most important
        for computing target fluxes, meaning values near machine precision can't just be truncated.
        All this means that floating-point error may substantially affect the results of eigensolvers, and may produce
        bad/negative/inaccurate values for small probability bins.

        In order to obtain better estimates, sparse matrices are used to reduce the number of floating point operations
        being performed.
        A stationary distribution is first estimated using scipy's eigensolver for sparse matrices.
        This is then used as an initial guess for the inverse iteration method, to further refine it.
        Convergence of the inverse iteration is determined using change in the flux estimate.
        """

        # Cast the matrix to a sparse matrix, to reduce floating point operations
        sparse_mat = sparse.csr_matrix(self.Tmatrix)

        algebraic_pss = self.get_steady_state_algebraic(
            max_iters=10, check_negative=False, set=False
        )

        # Get an initial flux estimate using the numpy algebraic solver
        # Call with _set=False so you don't actually update self.JtargetSS
        last_flux = self.get_steady_state_target_flux(pSS=algebraic_pss, _set=False)

        # ## Next, use that as an initial guess  for inverse iteration
        last_pSS = algebraic_pss

        log.debug(f"Initial flux: {last_flux}\n")
        flux_warned = False

        for N in range(max_iters):

            iterated = inverse_iteration(matrix=sparse_mat, guess=last_pSS)

            # Compute change in pSS
            pSS_change = np.sqrt(np.mean(np.power(iterated - last_pSS, 2)))
            log.debug(f"\t Change in SS: {pSS_change:.2e}")
            last_pSS = iterated

            # Compute change in target flux with the new pSS
            new_flux = self.get_steady_state_target_flux(pSS=last_pSS, _set=False)

            flux_change = new_flux - last_flux
            log.debug(
                f"\t Change in flux estimate: {flux_change:.2e} \t ({new_flux:.2e} raw)"
            )
            last_flux = new_flux

            # Set the convergence criterion after the iteration, in case the original result is really junk
            # Do it after so the first time this is calculated, it's using the result of the first iteration.
            # If the initial numpy estimate was really bad, it'll never be used.
            flux_convergence_criterion = last_flux * flux_fractional_convergence
            log.debug(f"\t Flux convergence criterion is {flux_convergence_criterion}")

            if N > 0:
                if last_flux == 0 and not flux_warned:
                    log.warning(
                        "Flux is 0, so steady-state solver will only converge after max iterations (using flux as "
                        "convergence criterion is not meaningful if it's 0!). "
                        "If you're looking for equilibrium, this is probably OK."
                        " Otherwise, take a look at why you have 0 flux."
                    )
                    flux_warned = True

            if abs(flux_change) < flux_convergence_criterion:
                log.info(
                    f"\nFlux converged to {last_flux:.4e} after {N + 1} iterations of inverse iteration."
                )
                break

            elif N == max_iters - 1 and not last_flux == 0:
                log.warning("Flux is nonzero and did not converge!")

        assert (last_pSS >= 0).all(), "Negative elements in pSS"
        assert last_flux >= 0, "Negative flux estimate from this pSS"

        log.info("Done with steady-state estimation.")
        self.pSS = last_pSS

    def get_steady_state_algebraic(self, max_iters=1000, check_negative=True, set=True):
        """
        Compute the steady-state distribution as the eigenvectors of the transition matrix.

        Updates:
            - `self.pSS`

        Parameters
        ----------
        max_iters: int, optional
            Defaults to 1000. Number of power-method iterations to run if the numpy eigensolver returns negative elements.

        check_negative: bool, optional
            Defaults to True. If True, then raise an Exception if there are negative elements in the normalized pSS.

        Returns
        -------
        None
        """

        # log.warning(
        #     "get_steady_state_algebraic() will be deprecated soon. Use get_steady_state() instead, which has"
        #     " a more robust eigensolver."
        # )

        log.debug("Computing steady-state from eigenvectors")

        eigenvalues, eigenvectors = np.linalg.eig(np.transpose(self.Tmatrix))

        pSS = np.real(eigenvectors[:, np.argmax(np.real(eigenvalues))])

        pSS = pSS.squeeze()

        assert not np.isclose(np.sum(pSS), 0), "Steady-state distribution sums to 0!"
        pSS = pSS / np.sum(pSS)

        # The numpy eigensolver is iterative, and approximate. Given that data from WE often spans many orders of
        #   magnitude, we'll sometimes run into situations where our populations span more than machine precision.
        #   This causes hiccups in the eigensolver. However, we can't just zero these out (as attempted above),
        #   because these values are often important.
        # So, if there are any negative elements, try to correct the NP eigensolver result using the matrix method
        if sum(pSS < 0) > 0 and max_iters > 0:
            log.info(
                "Negative elements in pSS after normalization, attempting to correct with matrix power method."
            )
            pSS_last = pSS
            _tmatrix = self.Tmatrix.copy()

            for N in range(max_iters):

                pSS_new = _tmatrix.T @ pSS_last
                num_negative_elements = sum(pSS_new < 0)
                if num_negative_elements == 0:
                    log.info(f"Corrected to semidefinite pSS in {N} iterations")
                    break

                pSS_last = pSS_new
                _tmatrix = np.matmul(self.Tmatrix, _tmatrix)

            if N == max_iters - 1:
                log.warning(
                    "Power method did NOT obtain semidefinite pSS. Some negative values remain. This is weird, and you"
                    " should try to figure out why this is happening."
                )
            else:
                pSS = pSS_new

        elif max_iters == 0:
            log.debug(
                "Negative elements in pSS after normalization, "
                "but max_iters=0 so not attempting to correct with power method."
            )

        if not np.all(pSS >= 0):

            if check_negative:
                assert np.all(
                    pSS >= 0
                ), f"Some negative elements in steady-state distribution: {pSS}"
            else:
                log.warning(
                    "Some negative  elements in pSS... Ignoring, and setting model.pSS anyways."
                )

        if set:
            self.pSS = pSS
        else:
            return pSS

    def get_steady_state_matrixpowers(self, conv):
        """
        Compute the steady-state distribution using the matrix power method.

        Updates:
            - `self.pSS`

        Parameters
        ----------
        conv: numeric
            Convergence criterion for iteration.

        Returns
        -------
        None
        """
        max_iters = 10000
        Mt = self.Tmatrix.copy()
        dconv = 1.0e100
        N = 1
        pSS = np.mean(Mt, 0)
        pSSp = np.ones_like(pSS)
        while dconv > conv and N < max_iters:
            Mt = np.matmul(self.Tmatrix, Mt)
            N = N + 1
            if N % 10 == 0:
                pSS = np.mean(Mt, 0)
                pSS = pSS / np.sum(pSS)
                dconv = np.sum(np.abs(pSS - pSSp))
                pSSp = pSS.copy()
                sys.stdout.write("N=" + str(N) + " dconv: " + str(dconv) + "\n")
                self.pSS = pSS.copy()

    def get_steady_state_target_flux(self, pSS=None, _set=True):
        """
        Get the total flux into the target state(s).

        Updates:
            - `self.lagtime`
            - `self.JtargetSS`

        Parameters
        ----------
        pSS: (optional) array-like
            Steady-state distribution. If nothing provided, then use self.pSS

        _set: (optional) boolean
            If True, then update self.JtargetSS and self.lagtime. If False, then just return the value of JtargetSS.

        Returns
        -------
        None
        """

        # If this matrix isn't connected from source to target, then it's not possible to get an MFPT directly out of it
        sparse_mat = sparse.csr_matrix(self.Tmatrix)
        connected = is_connected(
            sparse_mat, self.indBasis, self.indTargets, directed=True
        )
        if not connected:
            log.critical(
                "There is no path in this matrix from the basis to the target, so no MFPT can be calculated."
            )
            return -1

        Mss = self.Tmatrix

        # If no pSS was provided, then pull from self
        if pSS is None:
            pSS = np.squeeze(np.array(self.pSS))

        lagtime = self.tau * (self.n_lag + 1)

        # Get a list of all the states that AREN'T targets, since we want to sum up
        nTargets = self.indTargets.size
        indNotTargets = np.setdiff1d(range(self.nBins), self.indTargets)
        # log.debug(f"Non-target states are those with index {indNotTargets}")

        Jt = 0.0
        # Add up the total flux into each of the targets
        for j in range(nTargets):
            log.debug(
                f"Processing flux into target state with index {self.indTargets[j]}"
            )

            jj = self.indTargets[j]

            Jt = Jt + np.sum(
                np.multiply(
                    pSS[indNotTargets],
                    np.squeeze(
                        np.array(Mss[indNotTargets, jj * np.ones_like(indNotTargets)])
                    ),
                )
            )

        if _set:
            self.lagtime = lagtime
            self.JtargetSS = Jt / self.lagtime
        else:
            return Jt / lagtime

    def evolve_probability(
        self, nEvolve, nStore
    ):  # iterate nEvolve times, storing every nStore iterations, initial condition at basis
        nIterations = np.ceil(nEvolve / nStore).astype(int) + 1
        self.nEvolve = nEvolve
        self.nStore = nStore
        Mss = self.Tmatrix
        nBins = self.nBins
        binCenters = self.binCenters
        probBasis = np.zeros((1, self.nBins))
        probBasis[0, self.indBasis] = 1.0
        pSS = probBasis.copy()
        pSSPrev = np.ones_like(pSS)
        iT = 1
        probTransient = np.zeros((nIterations, nBins))  # while dConv>.00001:
        probTransient[0, :] = probBasis
        for i in range(nEvolve):
            pSS = np.matmul(pSS, Mss)
            dConv = np.sum(np.abs(pSS - pSSPrev))
            pSSPrev = pSS.copy()
            if i % nStore == 0:
                sys.stdout.write("SS conv: " + str(dConv) + " iter: " + str(i))
                try:
                    plt.plot(
                        binCenters,
                        np.squeeze(pSS),
                        "-",
                        color=plt.cm.Greys(float(i) / float(nEvolve)),
                    )
                    plt.yscale("log")
                except Exception as e:
                    log.error(e)
                    try:
                        plt.plot(
                            binCenters,
                            pSS.A1,
                            "-",
                            color=plt.cm.Greys(float(i) / float(nEvolve)),
                        )
                    # ????? why these nested excepts? What's so fragile here? Maybe the shape of pSS?
                    except Exception as e2:
                        log.error(e2)
                        pass
                probTransient[iT, :] = np.squeeze(pSS)
                iT = iT + 1
        probTransient = probTransient[0:iT, :]
        self.probTransient = probTransient
        pSS = np.squeeze(np.array(pSS))
        self.pSS = pSS / np.sum(pSS)
        try:
            plt.pause(4)
            plt.close()
        except Exception as e:
            log.error(e)
            pass

    def evolve_probability2(
        self, nEvolve, nStore
    ):  # iterate nEvolve times, storing every nStore iterations, initial condition spread for everything at RMSD higher than basis
        nIterations = np.ceil(nEvolve / nStore).astype(int) + 1
        self.nEvolve = nEvolve
        self.nStore = nStore
        Mss = self.Tmatrix
        nBins = self.nBins
        binCenters = self.binCenters
        probBasis = np.zeros((1, self.nBins))
        probBasis[
            0, self.indBasis[0] :
        ] = 1.0  # assign initial probability to everything at RMSD higher than the basis, for case when nothing observed leaving exact basis
        probBasis = probBasis / np.sum(probBasis)
        pSS = probBasis.copy()
        pSSPrev = np.ones_like(pSS)
        iT = 1
        probTransient = np.zeros((nIterations, nBins))  # while dConv>.00001:
        probTransient[0, :] = probBasis
        for i in range(nEvolve):
            pSS = np.matmul(pSS, Mss)
            dConv = np.sum(np.abs(pSS - pSSPrev))
            pSSPrev = pSS.copy()
            if i % nStore == 0:
                sys.stdout.write("SS conv: " + str(dConv) + " iter: " + str(i))
                try:
                    plt.plot(
                        binCenters,
                        np.squeeze(pSS),
                        "-",
                        color=plt.cm.Greys(float(i) / float(nEvolve)),
                    )
                    plt.yscale("log")
                except Exception as e:
                    log.error(e)
                    try:
                        plt.plot(
                            binCenters,
                            pSS.A1,
                            "-",
                            color=plt.cm.Greys(float(i) / float(nEvolve)),
                        )
                    except Exception as e2:
                        log.error(e2)
                        pass
                # plt.ylim([1e-100,1])
                # plt.title(str(iT)+' of '+str(nIterations))
                # plt.pause(.1)
                probTransient[iT, :] = np.squeeze(pSS)
                iT = iT + 1
        probTransient = probTransient[0:iT, :]
        self.probTransient = probTransient
        pSS = np.squeeze(np.array(pSS))
        self.pSS = pSS / np.sum(pSS)
        try:
            plt.pause(4)
            plt.close()
        except Exception as e:
            log.error(e)
            pass

    def evolve_probability_from_initial(
        self, p0, nEvolve, nStore
    ):  # iterate nEvolve times, storing every nStore iterations, initial condition provided
        nIterations = np.ceil(nEvolve / nStore).astype(int) + 1
        self.nEvolve = nEvolve
        self.nStore = nStore
        Mss = self.Tmatrix
        nBins = self.nBins
        binCenters = self.binCenters
        probBasis = np.zeros((1, self.nBins))
        if np.shape(probBasis)[1] == np.shape(p0)[0]:
            probBasis[0, :] = p0
        else:
            probBasis = p0
        pSS = probBasis.copy()
        pSSPrev = np.ones_like(pSS)
        iT = 1
        probTransient = np.zeros((nIterations, nBins))  # while dConv>.00001:
        probTransient[0, :] = probBasis
        for i in range(nEvolve):
            pSS = np.matmul(pSS, Mss)
            dConv = np.sum(np.abs(pSS - pSSPrev))
            pSSPrev = pSS.copy()
            if i % nStore == 0:
                sys.stdout.write("SS conv: " + str(dConv) + " iter: " + str(i))
                try:
                    plt.plot(
                        binCenters,
                        np.squeeze(pSS),
                        "-",
                        color=plt.cm.Greys(float(i) / float(nEvolve)),
                    )
                    plt.yscale("log")
                except Exception as e:
                    log.error(e)
                    try:
                        plt.plot(
                            binCenters,
                            pSS.A1,
                            "-",
                            color=plt.cm.Greys(float(i) / float(nEvolve)),
                        )
                    except Exception as e2:
                        log.error(e2)
                        pass
                probTransient[iT, :] = np.squeeze(pSS)
                iT = iT + 1
        probTransient = probTransient[0:iT, :]
        self.probTransient = probTransient
        pSS = np.squeeze(np.array(pSS))
        self.pSS = pSS / np.sum(pSS)
        try:
            plt.pause(4)
            plt.close()
        except Exception as e:
            log.error(e)
            pass

    def get_flux(self):
        """
        Get the measured flux (i.e. from the flux matrix) into the target.
        """

        J = np.zeros_like(self.binCenters)
        nBins = np.shape(self.binCenters)[0]
        fluxMatrix = self.fluxMatrix.copy()
        for i in range(0, nBins - 1):
            indBack = range(i + 1)
            indForward = range(i + 1, nBins)
            JR = 0.0
            JF = 0.0
            for j in indBack:
                JR = JR + np.sum(fluxMatrix[indForward, j * np.ones_like(indForward)])
            for j in indForward:
                JF = JF + np.sum(fluxMatrix[indBack, j * np.ones_like(indBack)])
            J[i] = JR - JF
            self.J = J

    def get_flux_committor(self):
        """
        Get the flux binned according to committors

        Returns
        -------

        """

        J = np.zeros_like(self.binCenters)
        nBins = np.shape(self.binCenters)[0]
        fluxMatrix = self.fluxMatrix.copy()
        indq = np.argsort(np.squeeze(1.0 - self.q))
        fluxMatrix = fluxMatrix[indq, :]
        fluxMatrix = fluxMatrix[:, indq]

        for i in tqdm.tqdm(range(0, nBins - 1), desc="Obtaining committor-fluxes"):
            indBack = range(i + 1)
            indForward = range(i + 1, nBins)
            JR = 0.0
            JF = 0.0
            for j in indBack:
                JR = JR + np.sum(fluxMatrix[indForward, j * np.ones_like(indForward)])
            for j in indForward:
                JF = JF + np.sum(fluxMatrix[indBack, j * np.ones_like(indBack)])
            J[i] = JR - JF
            self.Jq = J.squeeze() / self.tau
            # sys.stdout.write("%s " % i)

    def plot_flux_committor(self, nwin):

        nBins = np.shape(self.binCenters)[0]
        Jq_av = self.Jq.copy()
        Jq_std = np.zeros_like(Jq_av)
        q_av = np.zeros_like(Jq_av)
        indq = np.argsort(np.squeeze(1.0 - self.q))
        for i in range(nBins - 1, nwin - 1, -1):
            iav = i - nwin
            ind = range(i - nwin, i)
            Jq_av[iav] = np.mean(self.Jq[ind])
            Jq_std[iav] = np.std(self.Jq[ind])
            q_av[iav] = np.mean(self.q[indq[ind]])
        fig = plt.figure(figsize=(8, 6))
        ax = fig.add_subplot(111)
        indPlus = np.where(Jq_av > 0.0)
        indMinus = np.where(Jq_av < 0.0)
        ax.plot(
            q_av[indMinus],
            -np.squeeze(Jq_av[indMinus]),
            "<",
            color="black",
            linewidth=2,
            markersize=10,
            label="flux toward unfolded",
        )
        ax.plot(
            q_av[indPlus],
            np.squeeze(Jq_av[indPlus]),
            ">",
            color="black",
            linewidth=2,
            markersize=10,
            label="flux toward folded",
        )
        plt.yscale("log")
        plt.xscale("log")
        plt.xlabel("Committor")
        plt.ylabel("Flux (weight/second")
        fig.savefig(self.modelName + "flux_committor.pdf")
        plt.pause(1)

    def plot_flux(self, custom_name=None):
        """
        Make, and save, a plot of the fluxes along the RMSD.  get_flux() must be run before this.

        Parameters
        ----------
        custom_name : str (optional)
            The name for the saved plot. Defaults to flux_s<first iter>_e<last iter>.png

        Returns
        -------

        """

        try:
            J = self.J / self.tau
        except AttributeError:
            log.error("Fluxes not yet calculated -- run get_flux() before plot_flux().")
            return

        binCenters = self.binCenters
        fig = plt.figure(figsize=(8, 6))
        ax = fig.add_subplot(111)
        indPlus = np.where(J > 0.0)
        indMinus = np.where(J < 0.0)
        ax.plot(
            binCenters[indPlus],
            np.squeeze(J[indPlus]),
            "ko",
            linewidth=2,
            markersize=10,
            label="flux toward folded",
        )  # ,color=plt.cm.Greys(float(iStep)/float(nStepFrames)))
        ax.plot(
            binCenters[indMinus],
            -np.squeeze(J[indMinus]),
            "ro",
            linewidth=2,
            markersize=10,
            label="flux toward unfolded",
        )  # ,color=plt.cm.Reds(float(iStep)/float(nStepFrames)))
        plt.yscale("log")
        plt.ylabel("flux (weight/second)", fontsize=12)
        plt.xlabel("Pcoord 1", fontsize=12)
        plt.title(
            "Flux Run 1-30 Iter " + str(self.first_iter) + "-" + str(self.last_iter)
        )
        plt.legend(loc="lower right")
        plt.pause(1)

        if custom_name is None:
            name = "flux_s" + str(self.first_iter) + "_e" + str(self.last_iter) + ".png"
        else:
            name = custom_name

        fig.savefig(name)

    def evolve_target_flux(self):
        Mss = self.Tmatrix
        probTransient = self.probTransient
        nT = np.shape(probTransient)[0]
        Jtarget = np.zeros(nT)
        self.lagtime = self.tau * (self.n_lag + 1)
        nTargets = self.indTargets.size
        indNotTargets = np.setdiff1d(range(self.nBins), self.indTargets)
        JtargetTimes = np.zeros(nT)
        for iT in range(nT):
            Jt = 0.0
            for j in range(nTargets):
                jj = self.indTargets[j]
                Jt = Jt + np.sum(
                    np.multiply(
                        probTransient[iT, indNotTargets],
                        Mss[indNotTargets, jj * np.ones_like(indNotTargets)],
                    )
                )
            Jtarget[iT] = Jt
            JtargetTimes[iT] = iT * self.nStore * self.lagtime
        self.Jtarget = Jtarget / self.lagtime
        self.JtargetTimes = JtargetTimes

    def get_hflux(self, conv):
        convh = conv
        convf = conv
        max_iters = 50000
        nTargets = self.indTargets.size
        indNotTargets = np.setdiff1d(range(self.nBins), self.indTargets)
        Mt = self.Tmatrix.copy()
        dconvh = 1.0e100
        dconvf = 1.0e100
        fTotal = np.zeros((self.nBins, 1))
        fSSp = 0.0
        hp = np.zeros_like(fTotal)
        N = 1
        while dconvh > convh or dconvf > convf and N < max_iters:
            f = np.zeros((self.nBins, 1))
            for i in range(self.nBins):
                Jt = 0.0
                Pt = Mt[i, :]
                for j in range(nTargets):
                    jj = self.indTargets[j]
                    Jt = Jt + np.sum(
                        np.multiply(
                            Pt[0, indNotTargets],
                            Mt[indNotTargets, jj * np.ones_like(indNotTargets)],
                        )
                    )
                f[i, 0] = Jt / self.tau
            fTotal = fTotal + f
            fSS = np.mean(f[indNotTargets, 0])
            ht = fTotal - N * fSS
            dconvh = np.max(np.abs(hp - ht)) / np.max(ht)
            dconvf = np.abs(fSS - fSSp) / fSS
            sys.stdout.write(
                "N="
                + str(N)
                + " dh: "
                + str(dconvh)
                + " df: "
                + str(dconvf)
                + " Jss:"
                + str(fSS)
                + "\n"
            )
            hp = ht.copy()
            fSSp = fSS
            self.h = ht.copy()
            Mt = np.matmul(Mt, self.Tmatrix)
            N = N + 1

    def get_model_aristoffian(self):
        kh = np.matmul(self.Tmatrix, self.h)
        kh_sq = np.power(kh, 2)
        hsq = np.power(self.h, 2)
        k_hsq = np.matmul(self.Tmatrix, hsq)
        varh = k_hsq - kh_sq
        # val=np.sqrt(varh)
        self.varh = varh
        self.kh = kh

    def get_model_steady_state_aristoffian(self):
        nB = int(self.nB)
        if self.binMethod == "adaptive":
            self.kh_clusters = coor.cluster_kmeans(self.kh, k=nB, metric="euclidean")
            khbins_centers = self.kh_clusters.clustercenters[:, 0]
            khbins_centers_unique, ind_unique = np.unique(
                khbins_centers, return_index=True
            )
            if khbins_centers_unique.size != nB:
                khbins = np.squeeze(
                    np.linspace(np.min(self.kh), np.max(self.kh), nB + 1)
                )  # equal spacing if not enough for k-means
                khbins_centers = 0.5 * (khbins[1:] + khbins[0:-1])
                self.kh_clusters = clustering.AssignCenters(
                    khbins_centers[:, np.newaxis],
                    metric="euclidean",
                    stride=1,
                    n_jobs=None,
                    skip=0,
                )
        elif self.binMethod == "uniform":
            khbins = np.squeeze(
                np.linspace(np.min(self.kh), np.max(self.kh), nB + 1)
            )  # equal spacing if not enough for k-means
            khbins_centers = 0.5 * (khbins[1:] + khbins[0:-1])
            self.kh_clusters = clustering.AssignCenters(
                khbins_centers[:, np.newaxis],
                metric="euclidean",
                stride=1,
                n_jobs=None,
                skip=0,
            )
        elif self.binMethod == "log_uniform":
            transformedBins = np.geomspace(
                np.abs(np.min(self.kh)) / np.max(self.kh),
                1.0 + 2.0 * np.abs(np.min(self.kh)) / np.max(self.kh),
                self.nB + 1,
            )
            khbins_binEdges_log = transformedBins * np.max(self.kh) - 2.0 * np.abs(
                np.min(self.kh)
            )
            khbins = khbins_binEdges_log  # equal log-spacing
            khbins_centers = 0.5 * (khbins[1:] + khbins[0:-1])
            self.kh_clusters = clustering.AssignCenters(
                khbins_centers[:, np.newaxis],
                metric="euclidean",
                stride=1,
                n_jobs=None,
                skip=0,
            )
        elif self.binMethod == "optimized":
            try:
                khbins_centers = np.loadtxt("khbins_binCenters.dat")
                self.kh_clusters = clustering.AssignCenters(
                    khbins_centers[:, np.newaxis],
                    metric="euclidean",
                    stride=1,
                    n_jobs=None,
                    skip=0,
                )
            except Exception as e:
                log.error(e)
                sys.stdout.write(
                    "khbins (khbins_binCenters.dat) not found: initializing\n"
                )
                self.get_initial_khbins_equalAlloc()
                self.kh_clusters = clustering.AssignCenters(
                    khbins_centers[:, np.newaxis],
                    metric="euclidean",
                    stride=1,
                    n_jobs=None,
                    skip=0,
                )
            if not hasattr(self, "kh_clusters"):
                sys.stdout.write("giving up: log uniform kh bins")
                self.get_initial_khbins()
            khbins_centers = self.kh_clusters.clustercenters[:, 0]
        dtraj_kh_clusters = self.kh_clusters.assign(self.kh)
        alloc = np.zeros(
            nB
        )  # get bin objective function, value and allocation over set of bins
        value = np.zeros(nB)
        bin_kh_var = np.zeros(nB)
        for i in range(nB):
            indBin = np.where(dtraj_kh_clusters == i)
            if indBin[0].size == 0:
                alloc[i] = 0.0
                bin_kh_var[i] = 0.0
            else:
                # n = indBin[0].size
                bin_kh_var[i] = np.var(self.kh[indBin])
                wt = np.sum(self.pSS[indBin])
                vw = np.sum(np.multiply(self.pSS[indBin] / wt, self.varh[indBin]))
                alloc[i] = wt * (vw) ** 0.5
                value[i] = vw ** 0.5
        if self.allocationMethod == "uniform":
            alloc = np.ones_like(alloc)
        alloc = alloc / np.sum(alloc)
        self.alloc = alloc
        # base_walkers=self.min_walkers*np.ones_like(alloc)
        # nBase=np.sum(base_walkers)
        # nAdapt=self.nW-nBase
        # if nAdapt<0:
        #    nAdapt=0
        # walkers=np.round(alloc*nAdapt)
        # walkers=walkers+base_walkers
        # indZero=np.where(walkers==0.0)
        # walkers[indZero]=1.0
        # walkers=walkers.astype(int)
        # binEdges=np.zeros(self.nB+1)
        # binEdges[0]=-np.inf
        # binEdges[-1]=np.inf
        # ind=np.argsort(self.kh_clusters.clustercenters[:,0]) #note sorting makes kh_clusters indexes differen
        # self.khbins_binCenters=self.kh_clusters.clustercenters[ind,0]
        # binEdges[1:-1]=0.5*(self.khbins_binCenters[1:]+self.khbins_binCenters[0:-1])
        # self.khbins_binEdges=binEdges
        # self.walkers_per_bin=walkers[ind]
        # self.bin_kh_var=bin_kh_var[ind]
        gamma = self.alloc.copy()  # asymptotic particle distribution in bins
        # asymptotic particle distribution after mutation
        rho = np.zeros_like(gamma)
        rhov = np.zeros((self.nB, self.nB))
        for v in range(self.nB):
            indBinv = np.where(dtraj_kh_clusters == v)
            wv = np.sum(self.pSS[indBinv])
            sys.stdout.write("sum v: " + str(v) + "\n")
            for u in range(self.nB):
                indBinu = np.where(dtraj_kh_clusters == u)
                for p in indBinv[0]:
                    for q in indBinu[0]:
                        rhov[u, v] = (
                            rhov[u, v]
                            + self.alloc[v] * (self.pSS[p] / wv) * self.Tmatrix[p, q]
                        )
        rho = np.sum(rhov, 1)
        pOccupied = 1.0 - np.power(1.0 - rho, self.nW)
        nOccupied = nB - np.sum(np.power(1.0 - rho, self.nW))
        nAdditional = (self.nW - nOccupied) * self.alloc
        nT = nAdditional + pOccupied
        # nT=np.zeros(nB)
        # for i in range(nB):
        #    nT[i]=np.max(np.array([1,nAdditional[i]+pOccupied[i]]))
        bin_mutV = np.zeros(nB)
        bin_selV = np.zeros(nB)
        for i in range(nB):
            indBin = np.where(dtraj_kh_clusters == i)
            wi = np.sum(self.pSS[indBin])
            bin_mutV[i] = ((wi ** 2) / (nT[i])) * np.sum(
                np.multiply(self.pSS[indBin] / wi, self.varh[indBin])
            )
            bin_selV[i] = ((wi ** 2) / (nT[i])) * np.sum(
                np.multiply(self.pSS[indBin] / wi, np.power(self.kh[indBin], 2))
                - np.power(np.multiply(self.pSS[indBin] / wi, self.kh[indBin]), 2)
            )
        self.binObjective = np.sum(bin_mutV + bin_selV)
        binEdges = np.zeros(self.nB + 1)
        binEdges[0] = -np.inf
        binEdges[-1] = np.inf
        ind = np.argsort(
            self.kh_clusters.clustercenters[:, 0]
        )  # note sorting makes kh_clusters indexes different
        self.khbins_binCenters = self.kh_clusters.clustercenters[ind, 0]
        binEdges[1:-1] = 0.5 * (
            self.khbins_binCenters[1:] + self.khbins_binCenters[0:-1]
        )
        self.khbins_binEdges = binEdges
        # self.walkers_per_bin=walkers[ind]
        self.bin_kh_var = bin_kh_var[ind]
        base_walkers = self.min_walkers * np.ones_like(alloc)
        nBase = nOccupied  # estimated from occupied bins a la Aristoff notes, was np.sum(base_walkers)
        nAdapt = self.nW - nBase
        if nAdapt < 0:
            nAdapt = 0
        walkers = np.round(alloc * nAdapt)
        walkers = walkers + base_walkers
        indZero = np.where(walkers == 0.0)
        walkers[indZero] = 1.0
        walkers = walkers.astype(int)
        self.walkers_per_bin = walkers[ind]
        self.bin_mutV = bin_mutV[ind]
        self.bin_selV = bin_selV[ind]
        self.nOccupancySS = nT[ind]
        self.nOccupied = nOccupied
        self.nAdapt = nAdapt
        self.rhomutation = rho[ind]
        self.value = value

    def get_initial_khbins(self):  # log-uniform kh bins
        transformedBins = np.geomspace(
            np.abs(np.min(self.kh)) / np.max(self.kh),
            1.0 + 2.0 * np.abs(np.min(self.kh)) / np.max(self.kh),
            self.nB + 1,
        )
        khbins_binEdges_log = transformedBins * np.max(self.kh) - 2.0 * np.abs(
            np.min(self.kh)
        )
        khbins = khbins_binEdges_log  # equal log-spacing
        khbins_centers = 0.5 * (khbins[1:] + khbins[0:-1])
        self.kh_clusters = clustering.AssignCenters(
            khbins_centers[:, np.newaxis],
            metric="euclidean",
            stride=1,
            n_jobs=None,
            skip=0,
        )
        binEdges = np.zeros(self.nB + 1)
        binEdges[0] = -np.inf
        binEdges[-1] = np.inf
        ind = np.argsort(
            self.kh_clusters.clustercenters[:, 0]
        )  # note sorting makes kh_clusters indexes different
        self.khbins_binCenters = self.kh_clusters.clustercenters[ind, 0]
        binEdges[1:-1] = 0.5 * (
            self.khbins_binCenters[1:] + self.khbins_binCenters[0:-1]
        )
        self.khbins_binEdges = binEdges
        np.savetxt("khbins_binCenters.dat", self.khbins_binCenters)

    def get_initial_khbins_equalAlloc(self):  # kh bins approximately of equal value
        if not hasattr(self, "kh"):
            self.get_model_aristoffian()
        binMethod_use = self.binMethod
        allocationMethod_use = self.allocationMethod
        nB_use = self.nB
        self.binMethod = "uniform"
        self.allocationMethod = "adaptive"
        points = np.linspace(0, 1, self.nB)
        # resN=np.round(abs(np.max(self.kh)/np.min(np.abs(self.kh)))).astype(int)
        resN = 10000
        self.nB = resN
        self.get_model_steady_state_aristoffian()
        dist = self.alloc.copy()
        dist = dist / np.sum(dist)
        dist = np.cumsum(dist)
        dist_unique, ind_unique = np.unique(dist, return_index=True)
        kh_unique = self.khbins_binCenters[ind_unique]
        xB = np.zeros_like(points)
        for i in range(xB.size):
            indm = np.argmin(np.abs(dist_unique - points[i]))
            xB[i] = kh_unique[indm]
            dist_unique[indm] = np.inf
        khbins_centers = xB.copy()
        self.nB = nB_use
        self.binMethod = binMethod_use
        self.allocationMethod = allocationMethod_use
        self.kh_clusters = clustering.AssignCenters(
            khbins_centers[:, np.newaxis],
            metric="euclidean",
            stride=1,
            n_jobs=None,
            skip=0,
        )
        binEdges = np.zeros(self.nB + 1)
        binEdges[0] = -np.inf
        binEdges[-1] = np.inf
        ind = np.argsort(
            self.kh_clusters.clustercenters[:, 0]
        )  # note sorting makes kh_clusters indexes different
        self.khbins_binCenters = self.kh_clusters.clustercenters[ind, 0]
        binEdges[1:-1] = 0.5 * (
            self.khbins_binCenters[1:] + self.khbins_binCenters[0:-1]
        )
        self.khbins_binEdges = binEdges
        np.savetxt("khbins_binCenters.dat", self.khbins_binCenters)

    def get_bin_kh_var(self, x):
        nB = self.nB
        self.kh_clusters = clustering.AssignCenters(
            x[:, np.newaxis], metric="euclidean", stride=1, n_jobs=None, skip=0
        )
        dtraj_kh_clusters = self.kh_clusters.assign(self.kh)
        # alloc=np.zeros(nB) #get bin objective function, value and allocation over set of bins
        bin_kh_var = np.zeros(nB)
        for i in range(nB):
            indBin = np.where(dtraj_kh_clusters == i)
            if indBin[0].size == 0:
                # alloc[i]=0.0
                bin_kh_var[i] = 0.0
            else:
                # n = indBin[0].size
                bin_kh_var[i] = np.var(self.kh[indBin])
                # wt=np.sum(self.pSS[indBin])
                # vw=np.sum(np.multiply(self.pSS[indBin]/wt,self.varh[indBin]))
                # alloc[i]=wt*(vw)**.5
        self.bin_kh_var = bin_kh_var
        self.total_bin_kh_var = np.sum(bin_kh_var)
        return self.total_bin_kh_var

    def get_bin_total_var(self, x):
        # nB = self.nB
        self.kh_clusters = clustering.AssignCenters(
            x[:, np.newaxis], metric="euclidean", stride=1, n_jobs=None, skip=0
        )
        self.binMethod = "optimized"
        self.get_model_steady_state_aristoffian()
        return self.binObjective

    def get_iter_aristoffian(self, iter):

        log.critical(
            "This function is untested, and may rely on other untested parts of this code. Use with extreme caution."
        )

        self.load_iter_data(iter)
        if not hasattr(self, "model_clusters"):
            self.get_model_clusters()
        #        if self.pcoord_is_kh:
        # wt=np.sum(self.pSS[indBin])
        # vw=np.sum(np.multiply(self.pSS[indBin]/wt,self.varh[indBin]))
        # alloc[i]=wt*(vw)**.5
        #            self.khList=np.array(self.pcoord1List[:,1]) #kh is pcoord 2 from optimized WE sims
        #            self.khList=self.khList[:,np.newaxis]
        #        else:
        self.load_iter_coordinates()
        dtraj_iter = self.model_clusters.assign(
            self.reduceCoordinates(self.cur_iter_coords)
        )
        kh_iter = self.kh[dtraj_iter]
        self.khList = np.array(kh_iter[:, 0])  # get k-means bins defined over walkers
        nB = self.nB
        khList_unique = np.unique(self.khList)
        if khList_unique.size > 2.0 * nB and self.binMethod == "adaptive":
            self.kh_clusters = coor.cluster_kmeans(
                khList_unique, k=nB, metric="euclidean"
            )
            khbins_centers = self.kh_clusters.clustercenters[:, 0]
            khbins_centers_unique, ind_unique = np.unique(
                khbins_centers, return_index=True
            )
            if khbins_centers_unique.size != nB:
                khbins = np.squeeze(
                    np.linspace(np.min(self.kh), np.max(self.kh), nB + 1)
                )  # equal spacing if not enough for k-means
                khbins_centers = 0.5 * (khbins[1:] + khbins[0:-1])
                self.kh_clusters = clustering.AssignCenters(
                    khbins_centers[:, np.newaxis],
                    metric="euclidean",
                    stride=1,
                    n_jobs=None,
                    skip=0,
                )
        elif self.binMethod == "uniform":
            khbins = np.squeeze(
                np.linspace(np.min(self.kh), np.max(self.kh), nB + 1)
            )  # equal spacing if not enough for k-means
            khbins_centers = 0.5 * (khbins[1:] + khbins[0:-1])
            self.kh_clusters = clustering.AssignCenters(
                khbins_centers[:, np.newaxis],
                metric="euclidean",
                stride=1,
                n_jobs=None,
                skip=0,
            )
        elif self.binMethod == "log_uniform":
            transformedBins = np.geomspace(
                np.abs(np.min(self.kh)) / np.max(self.kh),
                1.0 + 2.0 * np.abs(np.min(self.kh)) / np.max(self.kh),
                self.nB,
            )
            khbins_binEdges_log = transformedBins * np.max(self.kh) - 2.0 * np.abs(
                np.min(self.kh)
            )
            khbins = khbins_binEdges_log  # equal log-spacing
            khbins_centers = 0.5 * (khbins[1:] + khbins[0:-1])
            self.kh_clusters = clustering.AssignCenters(
                khbins_centers[:, np.newaxis],
                metric="euclidean",
                stride=1,
                n_jobs=None,
                skip=0,
            )
        elif self.binMethod == "optimized":
            try:
                khbins_centers = np.loadtxt("khbins_binCenters.dat")
                self.kh_clusters = clustering.AssignCenters(
                    khbins_centers[:, np.newaxis],
                    metric="euclidean",
                    stride=1,
                    n_jobs=None,
                    skip=0,
                )
            except Exception as e:
                log.error(e)
                log.debug("khbins (khbins_binCenters.dat) not found: initializing\n")
                self.get_initial_khbins_equalAlloc()
                self.kh_clusters = clustering.AssignCenters(
                    khbins_centers[:, np.newaxis],
                    metric="euclidean",
                    stride=1,
                    n_jobs=None,
                    skip=0,
                )
            if not hasattr(self, "kh_clusters"):
                sys.stdout.write("giving up: log uniform kh bins")
                self.get_initial_khbins()
            khbins_centers = self.kh_clusters.clustercenters[:, 0]
        dtraj_kh_clusters = self.kh_clusters.assign(self.khList)
        varh_iter = self.varh[dtraj_iter]
        alloc = np.zeros(
            nB
        )  # get bin objective function, value and allocation over set of bins
        bin_kh_var = np.zeros(nB)
        for i in range(nB):
            indBin = np.where(dtraj_kh_clusters == i)
            if indBin[0].size == 0:
                alloc[i] = 0.0
                bin_kh_var[i] = 0.0
            else:
                # n = indBin[0].size
                bin_kh_var[i] = np.var(self.khList[indBin])
                wt = np.sum(self.weightList[indBin])
                vw = np.sum(np.multiply(self.weightList[indBin], varh_iter[indBin]))
                alloc[i] = (wt * vw) ** 0.5
        if self.allocationMethod == "uniform":
            alloc = np.ones_like(alloc)
        alloc = alloc / np.sum(alloc)
        self.alloc = alloc
        base_walkers = self.min_walkers * np.ones_like(alloc)
        nBase = np.sum(base_walkers)
        if hasattr(self, "nAdapt"):
            nAdapt = self.nAdapt
        else:
            nAdapt = self.nW - nBase
        if nAdapt < 0:
            nAdapt = 0
        walkers = np.round(alloc * nAdapt)
        walkers = walkers + base_walkers
        indZero = np.where(walkers == 0.0)
        walkers[indZero] = 1.0
        walkers = walkers.astype(int)
        khbins_centers = self.kh_clusters.clustercenters[:, 0]
        khbins_centers_unique, ind_unique = np.unique(khbins_centers, return_index=True)
        walkers = walkers[ind_unique]
        bin_kh_var = bin_kh_var[ind_unique]
        binEdges = np.zeros(khbins_centers_unique.size + 1)
        binEdges[0] = -np.inf
        binEdges[-1] = np.inf
        # ind=np.argsort(khbins_centers_unique) #note sorting makes kh_clusters indexes different
        self.khbins_binCenters = khbins_centers_unique  # [ind]
        binEdges[1:-1] = 0.5 * (
            self.khbins_binCenters[1:] + self.khbins_binCenters[0:-1]
        )
        self.khbins_binEdges = binEdges
        self.walkers_per_bin = walkers  # [ind]
        self.bin_kh_var = bin_kh_var  # [ind]
        self.binObjective = np.sum(bin_kh_var)

    def write_iter_kh_pcoord(self):  # grab coordinates from WE traj_segs folder
        nS = self.nSeg
        if not hasattr(self, "model_clusters"):
            self.get_model_clusters()
        self.load_iter_coordinates()  # post coordinates
        dtraj_iter = self.model_clusters.assign(
            self.reduceCoordinates(self.cur_iter_coords)
        )
        kh_iter = self.kh[dtraj_iter]
        khList1 = np.array(kh_iter[:, 0])  # post pcoord
        self.load_iter_coordinates0()  # pre coordinates
        dtraj_iter = self.model_clusters.assign(
            self.reduceCoordinates(self.cur_iter_coords)
        )
        kh_iter = self.kh[dtraj_iter]
        khList0 = np.array(kh_iter[:, 0])  # pre pcoord
        westFile = self.fileList[self.westList[0]]
        dataIn = h5py.File(westFile, "a")
        pcoords = np.zeros(
            (0, 2, 2)
        )  # this is explicitly set up for p1 (target,basis def) and p2 (kh-aristoffian)
        for iS in range(self.nSeg):
            westFile = self.fileList[self.westList[iS]]
            pcoord = np.zeros((1, 2, 2))
            pcoord[0, 0, 0] = self.pcoord0List[iS, 0]
            pcoord[0, 1, 0] = self.pcoord1List[iS, 0]
            pcoord[0, 0, 1] = khList0[iS, 0]
            pcoord[0, 1, 1] = khList1[iS, 0]
            pcoords = np.append(pcoords, pcoord, axis=0)
            try:
                if iS > 0:
                    if self.westList[iS] != self.westList[iS - 1] and iS < nS - 1:
                        dsetName = "/iterations/iter_%08d/pcoord" % int(self.n_iter)
                        del dataIn[dsetName]
                        dset = dataIn.create_dataset(
                            dsetName, np.shape(pcoords[:-1, :, :])
                        )
                        dset[:] = pcoords[:-1, :, :]
                        dataIn.close()
                        pcoords = np.zeros(
                            (0, 2, 2)
                        )  # this is explicitly set up for p1 (target,basis def) and p2 (kh-aristoffian)
                        pcoords = np.append(pcoords, pcoord, axis=0)
                        dataIn = h5py.File(westFile, "a")
                    elif iS == nS - 1:
                        dsetName = "/iterations/iter_%08d/pcoord" % int(self.n_iter)
                        del dataIn[dsetName]
                        dset = dataIn.create_dataset(dsetName, np.shape(pcoords))
                        dset[:] = pcoords
                        sys.stdout.write(
                            "pcoords for iteration "
                            + str(self.n_iter)
                            + " overwritten\n"
                        )
                        dataIn.close()
            except Exception as e:
                log.error(e)
                log.error(
                    "error overwriting pcoord from "
                    + westFile
                    + " , iter "
                    + str(self.n_iter)
                    + " segment "
                    + str(self.segindList[iS])
                    + "\n"
                )

    def get_committor(self, conv):
        """
        Iteratively obtain an estimate of the committor.

        1. Take the flux matrix, and normalize it into a transition matrix.

        2. Apply two-sided absorbing boundary conditions by setting self-transition probabilities for the basis and
            target states to 1.0, and all transitions out to 0.0.

        3. Starting with an initial committor "guess" of all 1s, iteratively multiply the guess by the transition matrix
            until convergence is below conv.

        Updates:
            - self.q

        Parameters
        ----------
        conv: numerical
            Convergence criteria for committor calculation. Calculation stops when the total difference between q_p and q
            is less than this.

        Returns
        -------

        """

        _fluxMatrix = self.fluxMatrix.copy()

        # Number of bins/states in the fluxmatrix

        num_bins = np.shape(_fluxMatrix)
        flux_out = np.sum(_fluxMatrix, 1)

        for bin_idx in range(num_bins[0]):

            # If the flux out is positive semidefinite, then normalize that row to get transition probabilities
            if flux_out[bin_idx] > 0:
                _fluxMatrix[bin_idx, :] = _fluxMatrix[bin_idx, :] / flux_out[bin_idx]

            # If the flux out is zero, then just set the self-transition to 1.0
            # (This probably keeps a calculation later clean?)
            if flux_out[bin_idx] == 0.0:
                _fluxMatrix[bin_idx, bin_idx] = 1.0

        #  The basis states are set to have 0 flux out, and only self-transition = 1.0.
        #   These are the two-sided absorbing BCs for the committor.
        sinkBins = self.indBasis
        for ii in sinkBins:
            _fluxMatrix[ii, :] = np.zeros((1, self.nBins))
            _fluxMatrix[ii, ii] = 1.0

        q = np.zeros((self.nBins, 1))

        # Committor to the target state is 1 by definition
        q[self.indTargets, 0] = 1.0

        dconv = 100.0
        progress = 0
        qp = np.ones_like(q)

        # Iteratively update the committor estimate until it converges to stationarity
        # (The committor is the stationary distribution for two-sided absorbing boundary conditions)
        with tqdm.tqdm(total=-np.log10(conv)) as pbar:
            while dconv > conv:
                q[self.indTargets, 0] = 1.0
                q[self.indBasis, 0] = 0.0
                q = np.matmul(_fluxMatrix, q)
                dconv = np.sum(np.abs(qp - q))

                # Update with progress since last iter
                log.debug("convergence: " + str(dconv) + "\n")
                pbar.update(max(0, -np.log10(dconv)) - progress)
                progress = max(0, -np.log10(dconv))

                qp = q.copy()
                self.q = q

        self.q = q.squeeze()

    # TODO: This should probably just be a call to get_committor, followed by self.q = 1 - self.q
    def get_backwards_committor(self, conv):
        Mt = self.fluxMatrix.copy()
        nR = np.shape(Mt)
        sM = np.sum(Mt, 1)
        for iR in range(nR[0]):
            if sM[iR] > 0:
                Mt[iR, :] = Mt[iR, :] / sM[iR]
            if sM[iR] == 0.0:
                Mt[iR, iR] = 1.0
        sinkBins = self.indTargets  # np.where(avBinPnoColor==0.0)
        nsB = np.shape(sinkBins)
        nsB = nsB[0]
        for ii in sinkBins:
            Mt[ii, :] = np.zeros((1, self.nBins))
            Mt[ii, ii] = 1.0
        Mt = np.transpose(Mt)  # time reversal
        q = np.zeros((self.nBins, 1))
        q[self.indBasis, 0] = 1.0
        dconv = 100.0
        qp = np.ones_like(q)
        while dconv > conv:
            q[self.indBasis, 0] = 1.0
            q[self.indTargets, 0] = 0.0
            q = np.matmul(Mt, q)
            dconv = np.sum(np.abs(qp - q))
            sys.stdout.write("convergence: " + str(dconv) + "\n")
            qp = q.copy()
            self.qm = q
        self.q = q.copy()

    def plot_committor(self):
        fig = plt.figure(figsize=(8, 6))
        plt.scatter(self.binCenters, self.q, s=15, c="black")
        plt.yscale("log")
        plt.ylabel("Folding Committor", fontsize=12)
        plt.xlabel("Average microstate pcoord", fontsize=12)
        plt.pause(1)
        fig.savefig(
            self.modelName
            + "_s"
            + str(self.first_iter)
            + "_e"
            + str(self.last_iter)
            + "committor.png"
        )<|MERGE_RESOLUTION|>--- conflicted
+++ resolved
@@ -2873,8 +2873,7 @@
                 log.debug(f"Already processed  iter  {iteration}")
                 continue
 
-<<<<<<< HEAD
-            _iteration = analysis.Run(self.fileList[0]).iteration(iteration)
+            _iteration = analysis.Run(self.fileList[0]).iteration(max(2, iteration))
             ignored_bins = []
             try:
                 target_bins = _iteration.bin_mapper.assign(_iteration.target_state_pcoords)
@@ -2888,10 +2887,6 @@
                 basis_bins = []
 
             ignored_bins = np.concatenate([ignored_bins, target_bins, basis_bins]).flatten()
-=======
-            _iteration = analysis.Run(self.fileList[0]).iteration(max(2, iteration))
-            ignored_bins = _iteration.bin_mapper.assign(_iteration.target_state_pcoords)
->>>>>>> 46164940
 
             with concurrent.futures.ProcessPoolExecutor(
                 max_workers=1, mp_context=mp.get_context("fork")
@@ -4038,11 +4033,7 @@
             )
 
             # If you didn't want to do cleaning, you've gone far enough, return the list of good state indices
-<<<<<<< HEAD
             if 'do_cleaning' in args.keys() and not args["do_cleaning"]:
-=======
-            if "do_cleaning" in args.keys() and not args["do_cleaning"]:
->>>>>>> 46164940
                 return np.argwhere(states_to_keep)
 
             # Otherwise, carry on and actually clean
